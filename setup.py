--- conflicted
+++ resolved
@@ -37,15 +37,9 @@
 
 
 setup(
-<<<<<<< HEAD
-    name="mlflow",
-    version=version,
-    packages=find_packages(exclude=["tests", "tests.*"]),
-=======
     name='mlflow',
     version=_check_add_criteo_environment(version),
     packages=find_packages(exclude=['tests', 'tests.*']),
->>>>>>> 974b164a
     package_data={"mlflow": js_files + models_container_server_files + alembic_files},
     install_requires=[
         "alembic",
@@ -57,7 +51,6 @@
         "six>=1.10.0",
         'waitress; platform_system == "Windows"',
         'gunicorn; platform_system != "Windows"',
-<<<<<<< HEAD
         "Flask",
         "numpy",
         "pandas",
@@ -72,49 +65,18 @@
         "sqlalchemy<=1.3.13",
         "gorilla",
         "prometheus-flask-exporter",
-=======
-        'Flask',
-        'numpy',
-        'pandas',
-        'python-dateutil',
-        'protobuf>=3.6.0',
-        'gitpython>=2.1.0',
-        'pyyaml',
-        'querystring_parser',
-        'docker>=4.0.0',
-        'entrypoints',
-        'sqlparse',
-        'sqlalchemy<=1.3.13',
-        'gorilla',
-        'skein',
-        'prometheus-flask-exporter',
-        'conda-pack',
->>>>>>> 974b164a
+        "conda-pack",
     ],
     extras_require={
         "extras": [
             "scikit-learn; python_version >= '3.5'",
             # scikit-learn 0.20 is the last version to support Python 2.x  & Python 3.4.
             "scikit-learn==0.20; python_version < '3.5'",
-<<<<<<< HEAD
             "boto3>=1.7.12",
             "mleap>=0.16.0",
             "azure-storage-blob>=12.0",
             "google-cloud-storage",
             "azureml-core>=1.2.0",
-=======
-            'boto3>=1.7.12',
-            'mleap>=0.16.0',
-            'azure-storage-blob>=12.0',
-            'google-cloud-storage',
-            'azureml-core>=1.2.0'
-        ],
-        'sqlserver': [
-            "mlflow-dbstore",
-        ],
-         'aliyun-oss': [
-            "aliyunstoreplugin",
->>>>>>> 974b164a
         ],
         "sqlserver": ["mlflow-dbstore",],
         "aliyun-oss": ["aliyunstoreplugin",],
