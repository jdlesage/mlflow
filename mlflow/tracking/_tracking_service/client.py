--- conflicted
+++ resolved
@@ -262,14 +262,13 @@
             )
         self.store.record_logged_model(run_id, mlflow_model)
 
-<<<<<<< HEAD
     def _get_artifact_repo(self, run_id):
         run = self.get_run(run_id)
         artifact_uri = add_databricks_profile_info_to_artifact_uri(
             run.info.artifact_uri, self.tracking_uri
         )
         return get_artifact_repository(artifact_uri)
-=======
+
     def update_artifacts_location(self, run_id, artifact_path):
         """
         define a new path to store artifacts for a run
@@ -279,7 +278,6 @@
         """
         new_location = ensure_run_id_in_path(artifact_path, run_id)
         self.store.update_artifacts_location(run_id, new_location)
->>>>>>> 974b164a
 
     def log_artifact(self, run_id, local_path, artifact_path=None):
         """
@@ -358,21 +356,9 @@
         """
         self.store.restore_run(run_id)
 
-<<<<<<< HEAD
-    def search_runs(
-        self,
-        experiment_ids,
-        filter_string="",
-        run_view_type=ViewType.ACTIVE_ONLY,
-        max_results=SEARCH_MAX_RESULTS_DEFAULT,
-        order_by=None,
-        page_token=None,
-    ):
-=======
     def search_runs(self, experiment_ids, filter_string="", run_view_type=ViewType.ACTIVE_ONLY,
                     max_results=SEARCH_MAX_RESULTS_DEFAULT, order_by=None, page_token=None,
                     columns_to_whitelist=None):
->>>>>>> 974b164a
         """
         Search experiments that fit the search criteria.
 
@@ -395,18 +381,7 @@
         """
         if isinstance(experiment_ids, int) or is_string_type(experiment_ids):
             experiment_ids = [experiment_ids]
-<<<<<<< HEAD
-        return self.store.search_runs(
-            experiment_ids=experiment_ids,
-            filter_string=filter_string,
-            run_view_type=run_view_type,
-            max_results=max_results,
-            order_by=order_by,
-            page_token=page_token,
-        )
-=======
         return self.store.search_runs(experiment_ids=experiment_ids, filter_string=filter_string,
                                       run_view_type=run_view_type, max_results=max_results,
                                       order_by=order_by, page_token=page_token,
-                                      columns_to_whitelist=columns_to_whitelist)
->>>>>>> 974b164a
+                                      columns_to_whitelist=columns_to_whitelist)