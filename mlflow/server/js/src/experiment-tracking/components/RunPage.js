import React, { Component } from 'react';
import PropTypes from 'prop-types';
import RequestStateWrapper from '../../common/components/RequestStateWrapper';
import { getExperimentApi, getRunApi, setTagApi } from '../actions';
import { searchModelVersionsApi } from '../../model-registry/actions';
import { connect } from 'react-redux';
import { RunView } from './RunView';
import Routes from '../routes';
import Utils from '../../common/utils/Utils';
import { ErrorCodes } from '../../common/constants';
import { RunNotFoundView } from './RunNotFoundView';
import { getUUID } from '../../common/utils/ActionUtils';

export class RunPageImpl extends Component {
  static propTypes = {
    runUuid: PropTypes.string.isRequired,
    experimentId: PropTypes.string.isRequired,
    modelVersions: PropTypes.arrayOf(Object),
    getRunApi: PropTypes.func.isRequired,
    getExperimentApi: PropTypes.func.isRequired,
    searchModelVersionsApi: PropTypes.func.isRequired,
    setTagApi: PropTypes.func.isRequired,
  };

  getRunRequestId = getUUID();

  getExperimentRequestId = getUUID();

  searchModelVersionsRequestId = getUUID();

  setTagRequestId = getUUID();


  componentWillMount() {
    const { experimentId, runUuid } = this.props;
    this.props.getRunApi(runUuid, this.getRunRequestId);
    this.props.getExperimentApi(experimentId, this.getExperimentRequestId);
    this.props.searchModelVersionsApi({ run_id: runUuid }, this.searchModelVersionsRequestId);
  }

  handleSetRunTag = (tagName, value) => {
    const { runUuid } = this.props;
    return this.props
      .setTagApi(runUuid, tagName, value, this.setTagRequestId)
      .then(() => getRunApi(runUuid, this.getRunRequestId));
  };

  renderRunView = (isLoading, shouldRenderError, requests, asyncRequests) => {
    if (shouldRenderError) {
      const getRunRequest = Utils.getRequestWithId(requests, this.getRunRequestId);
      if (getRunRequest.error.getErrorCode() === ErrorCodes.RESOURCE_DOES_NOT_EXIST) {
        return <RunNotFoundView runId={this.props.runUuid} />;
      }
      return null;
    }
<<<<<<< HEAD
    const getArtifactsRequest = Utils.getRequestWithId(
      asyncRequests, this.listArtifactRequestId
    );
    const artifactsLoading = getArtifactsRequest === undefined ?
      true :
      getArtifactsRequest.active === true;
    return <RunView
      runUuid={this.props.runUuid}
      getMetricPagePath={(key) =>
        Routes.getMetricPageRoute([this.props.runUuid], key, this.props.experimentId)
      }
      experimentId={this.props.experimentId}
      artifactsAreLoading={artifactsLoading}
      modelVersions={this.props.modelVersions}
      handleSetRunTag={this.handleSetRunTag}
    />;
  };

  render() {
    const requestIds = [
      this.getRunRequestId,
      this.getExperimentRequestId,
    ];
    const asyncRequestIds = [
      this.listArtifactRequestId,
    ];
    return (
      <div className='App-content'>
        <RequestStateWrapper requestIds={requestIds} asyncRequestIds={asyncRequestIds}>
          {this.renderRunView}
        </RequestStateWrapper>
=======
    return (
      <RunView
        runUuid={this.props.runUuid}
        getMetricPagePath={(key) =>
          Routes.getMetricPageRoute([this.props.runUuid], key, this.props.experimentId)
        }
        experimentId={this.props.experimentId}
        modelVersions={this.props.modelVersions}
        handleSetRunTag={this.handleSetRunTag}
      />
    );
  };

  render() {
    const requestIds = [this.getRunRequestId, this.getExperimentRequestId];
    return (
      <div className='App-content'>
        <RequestStateWrapper requestIds={requestIds}>{this.renderRunView}</RequestStateWrapper>
>>>>>>> d4a4a366
      </div>
    );
  }
}

const mapStateToProps = (state, ownProps) => {
  const { match } = ownProps;
  const runUuid = match.params.runUuid;
  const experimentId = match.params.experimentId;
  return {
    runUuid,
    experimentId,
    // so that we re-render the component when the route changes
    key: runUuid + experimentId,
  };
};

const mapDispatchToProps = {
  getRunApi,
  getExperimentApi,
  searchModelVersionsApi,
  setTagApi,
};

export const RunPage = connect(mapStateToProps, mapDispatchToProps)(RunPageImpl);<|MERGE_RESOLUTION|>--- conflicted
+++ resolved
@@ -53,39 +53,13 @@
       }
       return null;
     }
-<<<<<<< HEAD
     const getArtifactsRequest = Utils.getRequestWithId(
       asyncRequests, this.listArtifactRequestId
     );
     const artifactsLoading = getArtifactsRequest === undefined ?
       true :
       getArtifactsRequest.active === true;
-    return <RunView
-      runUuid={this.props.runUuid}
-      getMetricPagePath={(key) =>
-        Routes.getMetricPageRoute([this.props.runUuid], key, this.props.experimentId)
-      }
-      experimentId={this.props.experimentId}
-      artifactsAreLoading={artifactsLoading}
-      modelVersions={this.props.modelVersions}
-      handleSetRunTag={this.handleSetRunTag}
-    />;
-  };
 
-  render() {
-    const requestIds = [
-      this.getRunRequestId,
-      this.getExperimentRequestId,
-    ];
-    const asyncRequestIds = [
-      this.listArtifactRequestId,
-    ];
-    return (
-      <div className='App-content'>
-        <RequestStateWrapper requestIds={requestIds} asyncRequestIds={asyncRequestIds}>
-          {this.renderRunView}
-        </RequestStateWrapper>
-=======
     return (
       <RunView
         runUuid={this.props.runUuid}
@@ -104,7 +78,6 @@
     return (
       <div className='App-content'>
         <RequestStateWrapper requestIds={requestIds}>{this.renderRunView}</RequestStateWrapper>
->>>>>>> d4a4a366
       </div>
     );
   }
