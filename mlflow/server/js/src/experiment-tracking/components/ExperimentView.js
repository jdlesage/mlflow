import React, { Component } from 'react';
import PropTypes from 'prop-types';
import { connect } from 'react-redux';
import './ExperimentView.css';
import {
  getExperiment,
  getParams,
  getRunInfo,
  getRunTags,
  getExperimentTags,
} from '../reducers/Reducers';
import { setExperimentTagApi } from '../actions';
import { withRouter } from 'react-router-dom';
import Routes from '../routes';
import { Button, ButtonGroup, DropdownButton, MenuItem } from 'react-bootstrap';
import { Experiment, RunInfo } from '../sdk/MlflowMessages';
import { saveAs } from 'file-saver';
import { getLatestMetrics } from '../reducers/MetricReducer';
import KeyFilter from '../utils/KeyFilter';
import { ExperimentRunsTableMultiColumnView2 } from './ExperimentRunsTableMultiColumnView2';
import ExperimentRunsTableCompactView from './ExperimentRunsTableCompactView';
import { LIFECYCLE_FILTER } from './ExperimentPage';
import ExperimentViewUtil from './ExperimentViewUtil';
import DeleteRunModal from './modals/DeleteRunModal';
import RestoreRunModal from './modals/RestoreRunModal';
import { NoteInfo, NOTE_CONTENT_TAG } from '../utils/NoteUtils';
import LocalStorageUtils from '../../common/utils/LocalStorageUtils';
import { ExperimentViewPersistedState } from '../sdk/MlflowLocalStorageMessages';
import { Icon, Popover, Descriptions } from 'antd';
import { CollapsibleSection } from '../../common/components/CollapsibleSection';
import { EditableNote } from '../../common/components/EditableNote';
import classNames from 'classnames';
import Utils from '../../common/utils/Utils';
import { Spinner } from '../../common/components/Spinner';
import { RunsTableColumnSelectionDropdown } from './RunsTableColumnSelectionDropdown';
import _ from 'lodash';
import { ColumnTypes } from '../constants';
import { getUUID } from '../../common/utils/ActionUtils';
import { IconButton } from '../../common/components/IconButton';

export const DEFAULT_EXPANDED_VALUE = false;

export class ExperimentView extends Component {
  constructor(props) {
    super(props);
    this.onCheckbox = this.onCheckbox.bind(this);
    this.onCompare = this.onCompare.bind(this);
    this.onDownloadCsv = this.onDownloadCsv.bind(this);
    this.onParamKeyFilterInput = this.onParamKeyFilterInput.bind(this);
    this.onMetricKeyFilterInput = this.onMetricKeyFilterInput.bind(this);
    this.onSearchInput = this.onSearchInput.bind(this);
    this.onSearch = this.onSearch.bind(this);
    this.onClear = this.onClear.bind(this);
    this.onSortBy = this.onSortBy.bind(this);
    this.onFilter = this.onFilter.bind(this);
    this.isAllChecked = this.isAllChecked.bind(this);
    this.onCheckbox = this.onCheckbox.bind(this);
    this.onCheckAll = this.onCheckAll.bind(this);
    this.initiateSearch = this.initiateSearch.bind(this);
    this.onDeleteRun = this.onDeleteRun.bind(this);
    this.onRestoreRun = this.onRestoreRun.bind(this);
    this.onLifecycleFilterInput = this.onLifecycleFilterInput.bind(this);
    this.onCloseDeleteRunModal = this.onCloseDeleteRunModal.bind(this);
    this.onCloseRestoreRunModal = this.onCloseRestoreRunModal.bind(this);
    this.onExpand = this.onExpand.bind(this);
    this.addBagged = this.addBagged.bind(this);
    this.removeBagged = this.removeBagged.bind(this);
    this.renderNoteSection = this.renderNoteSection.bind(this);
    this.handleSubmitEditNote = this.handleSubmitEditNote.bind(this);
    this.handleCancelEditNote = this.handleCancelEditNote.bind(this);
    const store = ExperimentView.getLocalStore(this.props.experiment.experiment_id);
    const persistedState = new ExperimentViewPersistedState(store.loadComponentState());
    this.state = {
      ...ExperimentView.getDefaultUnpersistedState(),
      persistedState: persistedState.toJSON(),
      showNotesEditor: false,
      showNotes: true,
    };
  }

  static propTypes = {
    onSearch: PropTypes.func.isRequired,
    runInfos: PropTypes.arrayOf(PropTypes.instanceOf(RunInfo)).isRequired,
    experiment: PropTypes.instanceOf(Experiment).isRequired,
    history: PropTypes.any,

<<<<<<< HEAD
    // List of all parameter keys available in the runs we're viewing
    paramKeyList: PropTypes.arrayOf(PropTypes.string).isRequired,
    // List of all metric keys available in the runs we're viewing
    metricKeyList: PropTypes.arrayOf(PropTypes.string).isRequired,
=======
    // List of all parameter keys available in the experiment we're viewing
    paramKeyList: PropTypes.arrayOf(String).isRequired,
    // List of all metric keys available in the experiment we're viewing
    metricKeyList: PropTypes.arrayOf(String).isRequired,
    // List of all metric keys available in the experiment we're viewing
    tagKeyList: PropTypes.arrayOf(String).isRequired,
>>>>>>> f3ebef37

    // List of list of params in all the visible runs
    paramsList: PropTypes.arrayOf(PropTypes.arrayOf(PropTypes.object)).isRequired,
    // List of list of metrics in all the visible runs
    metricsList: PropTypes.arrayOf(PropTypes.arrayOf(PropTypes.object)).isRequired,
    // List of tags dictionary in all the visible runs.
    tagsList: PropTypes.arrayOf(PropTypes.object).isRequired,
    // Object of experiment tags
    experimentTags: PropTypes.object.isRequired,

    // Input to the paramKeyFilter field
    paramKeyFilter: PropTypes.instanceOf(KeyFilter).isRequired,
    // Input to the paramKeyFilter field
    metricKeyFilter: PropTypes.instanceOf(KeyFilter).isRequired,

    // Input to the lifecycleFilter field
    lifecycleFilter: PropTypes.string.isRequired,

    orderByKey: PropTypes.string,
    orderByAsc: PropTypes.bool.isRequired,

    // The initial searchInput
    searchInput: PropTypes.string.isRequired,
    searchRunsError: PropTypes.string,
    isLoading: PropTypes.bool.isRequired,

    nextPageToken: PropTypes.string,
    handleLoadMoreRuns: PropTypes.func.isRequired,
    loadingMore: PropTypes.bool.isRequired,
    setExperimentTagApi: PropTypes.func.isRequired,
  };

  /** Returns default values for state attributes that aren't persisted in local storage. */
  static getDefaultUnpersistedState() {
    return {
      // Object mapping from run UUID -> boolean (whether the run is selected)
      runsSelected: {},
      // A map { runUuid: true } of current selected child runs hidden by expander collapse
      // runsSelected + hiddenChildRunsSelected = all runs currently actually selected
      hiddenChildRunsSelected: {},
      // Text entered into the param filter field
      paramKeyFilterInput: '',
      // Text entered into the metric filter field
      metricKeyFilterInput: '',
      // Lifecycle stage of runs to display
      lifecycleFilterInput: '',
      // Text entered into the runs-search field
      searchInput: '',
      // String error message, if any, from an attempted search
      searchErrorMessage: undefined,
      // True if a model for deleting one or more runs should be displayed
      showDeleteRunModal: false,
      // True if a model for restoring one or more runs should be displayed
      showRestoreRunModal: false,
    };
  }

  /**
   * Returns a LocalStorageStore instance that can be used to persist data associated with the
   * ExperimentView component (e.g. component state such as table sort settings), for the
   * specified experiment.
   */
  static getLocalStore(experimentId) {
    return LocalStorageUtils.getStoreForComponent('ExperimentView', experimentId);
  }

  shouldComponentUpdate(nextProps, nextState) {
    // Don't update the component if a modal is showing before and after the update try.
    if (this.state.showDeleteRunModal && nextState.showDeleteRunModal) return false;
    if (this.state.showRestoreRunModal && nextState.showRestoreRunModal) return false;
    return true;
  }

  /**
   * Returns true if search filter text was updated, e.g. if a user entered new text into the
   * param filter, metric filter, or search text boxes.
   */
  filtersDidUpdate(prevState) {
    return (
      prevState.paramKeyFilterInput !== this.state.paramKeyFilterInput ||
      prevState.metricKeyFilterInput !== this.state.metricKeyFilterInput ||
      prevState.searchInput !== this.state.searchInput
    );
  }

  /** Snapshots desired attributes of the component's current state in local storage. */
  snapshotComponentState() {
    const store = ExperimentView.getLocalStore(this.props.experiment.experiment_id);
    store.saveComponentState(new ExperimentViewPersistedState(this.state.persistedState));
  }

  componentDidUpdate(prevProps, prevState) {
    // Don't snapshot state on changes to search filter text; we only want to save these on search
    // in ExperimentPage
    if (!this.filtersDidUpdate(prevState)) {
      this.snapshotComponentState();
    }
  }

  componentWillUnmount() {
    // Snapshot component state on unmounts to ensure we've captured component state in cases where
    // componentDidUpdate doesn't fire.
    this.snapshotComponentState();
  }

  componentDidMount() {
    let pageTitle = 'MLflow Experiment';
    if (this.props.experiment.name) {
      const experimentNameParts = this.props.experiment.name.split('/');
      const experimentSuffix = experimentNameParts[experimentNameParts.length - 1];
      pageTitle = `${experimentSuffix} - MLflow Experiment`;
    }
    Utils.updatePageTitle(pageTitle);
  }

  static getDerivedStateFromProps(nextProps, prevState) {
    // Compute the actual runs selected. (A run cannot be selected if it is not passed in as a
    // prop)
    const newRunsSelected = {};
    nextProps.runInfos.forEach((rInfo) => {
      const prevRunSelected = prevState.runsSelected[rInfo.run_uuid];
      if (prevRunSelected) {
        newRunsSelected[rInfo.run_uuid] = prevRunSelected;
      }
    });
    const { searchInput, paramKeyFilter, metricKeyFilter, lifecycleFilter } = nextProps;
    const paramKeyFilterInput = paramKeyFilter.getFilterString();
    const metricKeyFilterInput = metricKeyFilter.getFilterString();
    return {
      ...prevState,
      searchInput,
      paramKeyFilterInput,
      metricKeyFilterInput,
      lifecycleFilterInput: lifecycleFilter,
      runsSelected: newRunsSelected,
    };
  }

  setShowMultiColumns(value) {
    this.setState({
      persistedState: new ExperimentViewPersistedState({
        ...this.state.persistedState,
        showMultiColumns: value,
      }).toJSON(),
    });
  }

  onDeleteRun() {
    this.setState({ showDeleteRunModal: true });
  }

  onRestoreRun() {
    this.setState({ showRestoreRunModal: true });
  }

  onCloseDeleteRunModal() {
    this.setState({ showDeleteRunModal: false });
  }

  onCloseRestoreRunModal() {
    this.setState({ showRestoreRunModal: false });
  }

  /**
   * Mark a column as bagged by removing it from the appropriate array of unbagged columns.
   * @param isParam If true, the column is assumed to be a metric column; if false, the column is
   *                assumed to be a param column.
   * @param colName Name of the column (metric or param key).
   */
  addBagged(isParam, colName) {
    const unbagged = isParam
      ? this.state.persistedState.unbaggedParams
      : this.state.persistedState.unbaggedMetrics;
    const idx = unbagged.indexOf(colName);
    const newUnbagged =
      idx >= 0 ? unbagged.slice(0, idx).concat(unbagged.slice(idx + 1, unbagged.length)) : unbagged;
    const stateKey = isParam ? 'unbaggedParams' : 'unbaggedMetrics';
    this.setState({
      persistedState: new ExperimentViewPersistedState({
        ...this.state.persistedState,
        [stateKey]: newUnbagged,
      }).toJSON(),
    });
  }

  /**
   * Mark a column as unbagged by adding it to the appropriate array of unbagged columns.
   * @param isParam If true, the column is assumed to be a metric column; if false, the column is
   *                assumed to be a param column.
   * @param colName Name of the column (metric or param key).
   */
  removeBagged(isParam, colName) {
    const unbagged = isParam
      ? this.state.persistedState.unbaggedParams
      : this.state.persistedState.unbaggedMetrics;
    const stateKey = isParam ? 'unbaggedParams' : 'unbaggedMetrics';
    this.setState({
      persistedState: new ExperimentViewPersistedState({
        ...this.state.persistedState,
        [stateKey]: unbagged.concat([colName]),
      }).toJSON(),
    });
  }

  handleSubmitEditNote(note) {
    const { experiment_id } = this.props.experiment;
    this.props
      .setExperimentTagApi(experiment_id, NOTE_CONTENT_TAG, note, getUUID())
      .then(() => this.setState({ showNotesEditor: false }));
  }

  handleCancelEditNote() {
    this.setState({ showNotesEditor: false });
  }

  startEditingDescription = (e) => {
    e.stopPropagation();
    this.setState({ showNotesEditor: true });
  };

  renderNoteSection(noteInfo) {
    const { showNotesEditor } = this.state;

    const editIcon = (
      <IconButton icon={<Icon type='form' />} onClick={this.startEditingDescription} />
    );

    return (
      <CollapsibleSection
        title={<span>Notes {showNotesEditor ? null : editIcon}</span>}
        forceOpen={showNotesEditor}
      >
        <EditableNote
          defaultMarkdown={noteInfo && noteInfo.content}
          onSubmit={this.handleSubmitEditNote}
          onCancel={this.handleCancelEditNote}
          showEditor={showNotesEditor}
        />
      </CollapsibleSection>
    );
  }

  handleColumnSelectionCheck = (categorizedUncheckedKeys) => {
    this.setState({
      persistedState: new ExperimentViewPersistedState({
        ...this.state.persistedState,
        categorizedUncheckedKeys,
      }).toJSON(),
    });
  };

  getFilteredKeys(keyList, columnType) {
    const { categorizedUncheckedKeys } = this.state.persistedState;
    return _.difference(keyList, categorizedUncheckedKeys[columnType]);
  }

  render() {
    const {
      runInfos,
      isLoading,
      loadingMore,
      nextPageToken,
      handleLoadMoreRuns,
      experimentTags,
      experiment,
      tagKeyList,
      paramKeyList,
      metricKeyList,
    } = this.props;
    const { experiment_id, name, artifact_location } = experiment;
    const { persistedState } = this.state;
    const { unbaggedParams, unbaggedMetrics, categorizedUncheckedKeys } = persistedState;

    const filteredParamKeys = this.getFilteredKeys(paramKeyList, ColumnTypes.PARAMS);
    const filteredMetricKeys = this.getFilteredKeys(metricKeyList, ColumnTypes.METRICS);

    const filteredVisibleTagKeyList = this.getFilteredKeys(tagKeyList, ColumnTypes.TAGS);
    const filteredUnbaggedParamKeys = this.getFilteredKeys(unbaggedParams, ColumnTypes.PARAMS);
    const filteredUnbaggedMetricKeys = this.getFilteredKeys(unbaggedMetrics, ColumnTypes.METRICS);

    const compareDisabled = Object.keys(this.state.runsSelected).length < 2;
    const deleteDisabled = Object.keys(this.state.runsSelected).length < 1;
    const restoreDisabled = Object.keys(this.state.runsSelected).length < 1;
    const noteInfo = NoteInfo.fromTags(experimentTags);
    const searchInputHelpTooltipContent = (
      <div className='search-input-tooltip-content'>
        Search runs using a simplified version of the SQL <b>WHERE</b> clause.
        <br />
        <a
          href='https://www.mlflow.org/docs/latest/search-syntax.html'
          target='_blank'
          rel='noopener noreferrer'
        >
          Learn more
        </a>
      </div>
    );
    return (
      <div className='ExperimentView runs-table-flex-container'>
        <DeleteRunModal
          isOpen={this.state.showDeleteRunModal}
          onClose={this.onCloseDeleteRunModal}
          selectedRunIds={Object.keys(this.state.runsSelected)}
        />
        <RestoreRunModal
          isOpen={this.state.showRestoreRunModal}
          onClose={this.onCloseRestoreRunModal}
          selectedRunIds={Object.keys(this.state.runsSelected)}
        />
        <h1>{name}</h1>
        <Descriptions className='metadata-list'>
          <Descriptions.Item label='Experiment ID'>{experiment_id}</Descriptions.Item>
          <Descriptions.Item label='Artifact Location'>{artifact_location}</Descriptions.Item>
        </Descriptions>
        <div className='ExperimentView-info'>{this.renderNoteSection(noteInfo)}</div>
        <div className='ExperimentView-runs runs-table-flex-container'>
          {this.props.searchRunsError ? (
            <div className='error-message'>
              <span className='error-message'>{this.props.searchRunsError}</span>
            </div>
          ) : null}
          <form className='ExperimentView-search-controls' onSubmit={this.onSearch}>
            <div className='ExperimentView-search-inputs'>
              <div className='ExperimentView-search'>
                <div className='ExperimentView-search-input'>
                  <label className='filter-label'>Search Runs:</label>
                  <div className='filter-wrapper'>
                    <input
                      className='ExperimentView-searchInput'
                      aria-label='search runs'
                      type='text'
                      placeholder={
                        'metrics.rmse < 1 and params.model = "tree" and ' +
                        'tags.mlflow.source.type = "LOCAL"'
                      }
                      value={this.state.searchInput}
                      onChange={this.onSearchInput}
                    />
                  </div>
                </div>
                <Popover
                  overlayClassName='search-input-tooltip'
                  content={searchInputHelpTooltipContent}
                  placement='bottom'
                >
                  <Icon
                    type='question-circle'
                    className='ExperimentView-search-help'
                    theme='filled'
                  />
                </Popover>
                <div className='ExperimentView-lifecycle-input'>
                  <label className='filter-label' style={styles.lifecycleButtonLabel}>
                    State:
                  </label>
                  <div className='filter-wrapper' style={styles.lifecycleButtonFilterWrapper}>
                    <DropdownButton
                      id={'ExperimentView-lifecycle-button-id'}
                      className='ExperimentView-lifecycle-button'
                      key={this.state.lifecycleFilterInput}
                      bsStyle='default'
                      title={this.state.lifecycleFilterInput}
                    >
                      <MenuItem
                        active={this.state.lifecycleFilterInput === LIFECYCLE_FILTER.ACTIVE}
                        onSelect={this.onLifecycleFilterInput}
                        eventKey={LIFECYCLE_FILTER.ACTIVE}
                      >
                        {LIFECYCLE_FILTER.ACTIVE}
                      </MenuItem>
                      <MenuItem
                        active={this.state.lifecycleFilterInput === LIFECYCLE_FILTER.DELETED}
                        onSelect={this.onLifecycleFilterInput}
                        eventKey={LIFECYCLE_FILTER.DELETED}
                      >
                        {LIFECYCLE_FILTER.DELETED}
                      </MenuItem>
                    </DropdownButton>
                  </div>
                </div>
                <button className='btn btn-primary search-button' onClick={this.onSearch}>
                  Search
                </button>
                <button className='btn clear-button' onClick={this.onClear}>
                  Clear
                </button>
              </div>
            </div>
          </form>
          <div className='ExperimentView-run-buttons'>
            <span className='run-count'>
              Showing {runInfos.length} matching {runInfos.length === 1 ? 'run' : 'runs'}
            </span>
            <Button className='btn-primary' disabled={compareDisabled} onClick={this.onCompare}>
              Compare
            </Button>
            {this.props.lifecycleFilter === LIFECYCLE_FILTER.ACTIVE ? (
              <Button disabled={deleteDisabled} onClick={this.onDeleteRun}>
                Delete
              </Button>
            ) : null}
            {this.props.lifecycleFilter === LIFECYCLE_FILTER.DELETED ? (
              <Button disabled={restoreDisabled} onClick={this.onRestoreRun}>
                Restore
              </Button>
            ) : null}
            <Button onClick={this.onDownloadCsv}>
              Download CSV <i className='fas fa-download' />
            </Button>
            <span style={{ float: 'right', marginLeft: 16 }}>
              <RunsTableColumnSelectionDropdown
                paramKeyList={paramKeyList}
                metricKeyList={metricKeyList}
                visibleTagKeyList={filteredVisibleTagKeyList}
                categorizedUncheckedKeys={categorizedUncheckedKeys}
                onCheck={this.handleColumnSelectionCheck}
              />
            </span>
            <span style={{ cursor: 'pointer', float: 'right' }}>
              <ButtonGroup style={styles.tableToggleButtonGroup}>
                <Button
                  onClick={() => this.setShowMultiColumns(false)}
                  title='Compact view'
                  className={classNames({ active: !this.state.persistedState.showMultiColumns })}
                >
                  <i className={'fas fa-list'} />
                </Button>
                <Button
                  onClick={() => this.setShowMultiColumns(true)}
                  title='Grid view'
                  className={classNames({ active: this.state.persistedState.showMultiColumns })}
                >
                  <i className={'fas fa-table'} />
                </Button>
              </ButtonGroup>
            </span>
          </div>
          {this.state.persistedState.showMultiColumns ? (
            <ExperimentRunsTableMultiColumnView2
              experimentId={experiment.experiment_id}
              onSelectionChange={this.handleMultiColumnViewSelectionChange}
              runInfos={this.props.runInfos}
              paramsList={this.props.paramsList}
              metricsList={this.props.metricsList}
              tagsList={this.props.tagsList}
              paramKeyList={filteredParamKeys}
              metricKeyList={filteredMetricKeys}
              visibleTagKeyList={filteredVisibleTagKeyList}
              categorizedUncheckedKeys={categorizedUncheckedKeys}
              isAllChecked={this.isAllChecked()}
              onSortBy={this.onSortBy}
              onFilter={this.onFilter}
              orderByKey={this.props.orderByKey}
              orderByAsc={this.props.orderByAsc}
              runsSelected={this.state.runsSelected}
              runsExpanded={this.state.persistedState.runsExpanded}
              onExpand={this.onExpand}
              nextPageToken={nextPageToken}
              handleLoadMoreRuns={handleLoadMoreRuns}
              loadingMore={loadingMore}
              isLoading={isLoading}
            />
          ) : isLoading ? (
            <Spinner showImmediately />
          ) : (
            <ExperimentRunsTableCompactView
              onCheckbox={this.onCheckbox}
              runInfos={this.props.runInfos}
              // Bagged param and metric keys
              paramKeyList={filteredParamKeys}
              metricKeyList={filteredMetricKeys}
              paramsList={this.props.paramsList}
              metricsList={this.props.metricsList}
              tagsList={this.props.tagsList}
              categorizedUncheckedKeys={categorizedUncheckedKeys}
              onCheckAll={this.onCheckAll}
              isAllChecked={this.isAllChecked()}
              onSortBy={this.onSortBy}
              orderByKey={this.props.orderByKey}
              orderByAsc={this.props.orderByAsc}
              runsSelected={this.state.runsSelected}
              runsExpanded={this.state.persistedState.runsExpanded}
              onExpand={this.onExpand}
              unbaggedMetrics={filteredUnbaggedMetricKeys}
              unbaggedParams={filteredUnbaggedParamKeys}
              onAddBagged={this.addBagged}
              onRemoveBagged={this.removeBagged}
              nextPageToken={nextPageToken}
              handleLoadMoreRuns={handleLoadMoreRuns}
              loadingMore={loadingMore}
            />
          )}
        </div>
      </div>
    );
  }

  onSortBy(orderByKey, orderByAsc) {
    this.initiateSearch({ orderByKey, orderByAsc });
  }

  onFilter(filters) {
    const mapFilters = Object.entries(filters);
    const conditions = mapFilters
      .map((entry) => {
        return entry[0] + translateQuery(entry[1]);
      })
      .join(' AND ');

    const all_conditions = [];
    if (this.state.searchInput !== undefined && this.state.searchInput.length > 0) {
      all_conditions.push(this.state.searchInput);
    }
    if (conditions.length > 0) {
      all_conditions.push(conditions);
    }

    this.initiateSearch({ searchInput: all_conditions.join(' AND ') });
  }

  initiateSearch({
    paramKeyFilterInput,
    metricKeyFilterInput,
    searchInput,
    lifecycleFilterInput,
    orderByKey,
    orderByAsc,
  }) {
    const myParamKeyFilterInput =
      paramKeyFilterInput !== undefined ? paramKeyFilterInput : this.state.paramKeyFilterInput;
    const myMetricKeyFilterInput =
      metricKeyFilterInput !== undefined ? metricKeyFilterInput : this.state.metricKeyFilterInput;
    const mySearchInput = searchInput !== undefined ? searchInput : this.state.searchInput;
    const myLifecycleFilterInput =
      lifecycleFilterInput !== undefined ? lifecycleFilterInput : this.state.lifecycleFilterInput;
    const myOrderByKey = orderByKey !== undefined ? orderByKey : this.props.orderByKey;
    const myOrderByAsc = orderByAsc !== undefined ? orderByAsc : this.props.orderByAsc;

    try {
      this.props.onSearch(
        myParamKeyFilterInput,
        myMetricKeyFilterInput,
        mySearchInput,
        myLifecycleFilterInput,
        myOrderByKey,
        myOrderByAsc,
      );
    } catch (ex) {
      if (ex.errorMessage !== undefined) {
        this.setState({ searchErrorMessage: ex.errorMessage });
      } else {
        throw ex;
      }
    }
  }

  onCheckbox(runUuid) {
    const newState = Object.assign({}, this.state);
    if (this.state.runsSelected[runUuid]) {
      delete newState.runsSelected[runUuid];
      this.setState(newState);
    } else {
      this.setState({
        runsSelected: {
          ...this.state.runsSelected,
          [runUuid]: true,
        },
      });
    }
  }

  isAllChecked() {
    return Object.keys(this.state.runsSelected).length === this.props.runInfos.length;
  }

  onCheckAll() {
    if (this.isAllChecked()) {
      this.setState({ runsSelected: {} });
    } else {
      const runsSelected = {};
      this.props.runInfos.forEach(({ run_uuid }) => {
        runsSelected[run_uuid] = true;
      });
      this.setState({ runsSelected: runsSelected });
    }
  }

  // Special handler for ag-grid selection change event from multi-column view
  handleMultiColumnViewSelectionChange = (selectedRunUuids) => {
    const runsSelected = {};
    selectedRunUuids.forEach((runUuid) => (runsSelected[runUuid] = true));
    this.setState({ runsSelected });
  };

  onExpand(runId, childRunIds) {
    const { runsSelected, hiddenChildRunsSelected, persistedState } = this.state;
    const { runsExpanded } = persistedState;
    const expandedAfterToggle = !ExperimentViewUtil.isExpanderOpen(runsExpanded, runId);
    const newRunsSelected = { ...runsSelected };
    const newHiddenChildRunsSelected = { ...hiddenChildRunsSelected };

    if (expandedAfterToggle) {
      // User expanded current run, to automatically select previous hidden child runs that were
      // selected, find them in `hiddenChildRunsSelected` and add them to `newRunsSelected`
      childRunIds.forEach((childRunId) => {
        if (hiddenChildRunsSelected[childRunId]) {
          delete newHiddenChildRunsSelected[childRunId];
          newRunsSelected[childRunId] = true;
        }
      });
    } else {
      // User collapsed current run, find all currently selected child runs from `runsSelected` and
      // save them to `newHiddenChildRunsSelected`
      childRunIds.forEach((childRunId) => {
        if (runsSelected[childRunId]) {
          delete newRunsSelected[childRunId];
          newHiddenChildRunsSelected[childRunId] = true;
        }
      });
    }

    this.setState({
      runsSelected: newRunsSelected,
      hiddenChildRunsSelected: newHiddenChildRunsSelected,
      persistedState: new ExperimentViewPersistedState({
        ...this.state.persistedState,
        runsExpanded: {
          ...this.state.persistedState.runsExpanded,
          [runId]: expandedAfterToggle,
        },
      }).toJSON(),
    });
  }

  onParamKeyFilterInput(event) {
    this.setState({ paramKeyFilterInput: event.target.value });
  }

  onMetricKeyFilterInput(event) {
    this.setState({ metricKeyFilterInput: event.target.value });
  }

  onSearchInput(event) {
    this.setState({ searchInput: event.target.value });
  }

  onLifecycleFilterInput(newLifecycleInput) {
    this.setState({ lifecycleFilterInput: newLifecycleInput }, this.onSearch);
  }

  onSearch(e) {
    if (e !== undefined) {
      e.preventDefault();
    }
    const {
      paramKeyFilterInput,
      metricKeyFilterInput,
      searchInput,
      lifecycleFilterInput,
    } = this.state;
    this.initiateSearch({
      paramKeyFilterInput,
      metricKeyFilterInput,
      searchInput,
      lifecycleFilterInput,
    });
  }

  onClear() {
    // When user clicks "Clear", preserve multicolumn toggle state but reset other persisted state
    // attributes to their default values.
    const newPersistedState = new ExperimentViewPersistedState({
      showMultiColumns: this.state.persistedState.showMultiColumns,
    });
    this.setState({ persistedState: newPersistedState.toJSON() }, () => {
      this.snapshotComponentState();
      this.initiateSearch({
        paramKeyFilterInput: '',
        metricKeyFilterInput: '',
        searchInput: '',
        lifecycleFilterInput: LIFECYCLE_FILTER.ACTIVE,
        orderByKey: null,
        orderByAsc: true,
      });
    });
  }

  onCompare() {
    const runsSelectedList = Object.keys(this.state.runsSelected);
    this.props.history.push(
      Routes.getCompareRunPageRoute(runsSelectedList, this.props.experiment.getExperimentId()),
    );
  }

  onDownloadCsv() {
    const { paramKeyList, metricKeyList, runInfos, paramsList, metricsList, tagsList } = this.props;
    const filteredParamKeys = this.getFilteredKeys(paramKeyList, ColumnTypes.PARAMS);
    const filteredMetricKeys = this.getFilteredKeys(metricKeyList, ColumnTypes.METRICS);
    const csv = ExperimentView.runInfosToCsv(
      runInfos,
      filteredParamKeys,
      filteredMetricKeys,
      paramsList,
      metricsList,
      tagsList,
    );
    const blob = new Blob([csv], { type: 'application/csv;charset=utf-8' });
    saveAs(blob, 'runs.csv');
  }

  /**
   * Format a string for insertion into a CSV file.
   */
  static csvEscape(str) {
    if (str === undefined) {
      return '';
    }
    if (/[,"\r\n]/.test(str)) {
      return '"' + str.replace(/"/g, '""') + '"';
    }
    return str;
  }

  /**
   * Convert a table to a CSV string.
   *
   * @param columns Names of columns
   * @param data Array of rows, each of which are an array of field values
   */
  static tableToCsv(columns, data) {
    let csv = '';
    let i;

    for (i = 0; i < columns.length; i++) {
      csv += ExperimentView.csvEscape(columns[i]);
      if (i < columns.length - 1) {
        csv += ',';
      }
    }
    csv += '\n';

    for (i = 0; i < data.length; i++) {
      for (let j = 0; j < data[i].length; j++) {
        csv += ExperimentView.csvEscape(data[i][j]);
        if (j < data[i].length - 1) {
          csv += ',';
        }
      }
      csv += '\n';
    }

    return csv;
  }

  /**
   * Convert an array of run infos to a CSV string, extracting the params and metrics in the
   * provided lists.
   */
  static runInfosToCsv(runInfos, paramKeyList, metricKeyList, paramsList, metricsList, tagsList) {
    const columns = ['Run ID', 'Name', 'Source Type', 'Source Name', 'User', 'Status'];
    paramKeyList.forEach((paramKey) => {
      columns.push(paramKey);
    });
    metricKeyList.forEach((metricKey) => {
      columns.push(metricKey);
    });

    const data = runInfos.map((runInfo, index) => {
      const row = [
        runInfo.run_uuid,
        Utils.getRunName(tagsList[index]), // add run name to csv export row
        Utils.getSourceType(tagsList[index]),
        Utils.getSourceName(tagsList[index]),
        Utils.getUser(runInfo, tagsList[index]),
        runInfo.status,
      ];

      const paramsMap = ExperimentViewUtil.toParamsMap(paramsList[index]);
      const metricsMap = ExperimentViewUtil.toMetricsMap(metricsList[index]);

      paramKeyList.forEach((paramKey) => {
        if (paramsMap[paramKey]) {
          row.push(paramsMap[paramKey].getValue());
        } else {
          row.push('');
        }
      });
      metricKeyList.forEach((metricKey) => {
        if (metricsMap[metricKey]) {
          row.push(metricsMap[metricKey].getValue());
        } else {
          row.push('');
        }
      });
      return row;
    });

    return ExperimentView.tableToCsv(columns, data);
  }
}

export const mapStateToProps = (state, ownProps) => {
  const { lifecycleFilter, metricKeysList, paramKeysList, tagKeysList } = ownProps;

  // The runUuids we should serve.
  const { runInfosByUuid } = state.entities;
  const runUuids = Object.values(runInfosByUuid)
    .filter((r) => r.experiment_id === ownProps.experimentId.toString())
    .map((r) => r.run_uuid);

  const runInfos = runUuids
    .map((run_id) => getRunInfo(run_id, state))
    .filter((rInfo) => {
      if (lifecycleFilter === LIFECYCLE_FILTER.ACTIVE) {
        return rInfo.lifecycle_stage === 'active';
      } else {
        return rInfo.lifecycle_stage === 'deleted';
      }
    });
  const experiment = getExperiment(ownProps.experimentId, state);
  const metricKeysSet = new Set();
  const paramKeysSet = new Set();
  const tagKeysSet = new Set();
  const metricsList = runInfos.map((runInfo) => {
    const metricsByRunUuid = getLatestMetrics(runInfo.getRunUuid(), state);
    return Object.values(metricsByRunUuid || {});
  });
  metricsList.forEach((metricByRunId) => {
    metricByRunId.forEach((metric) => metricKeysSet.add(metric.key));
  });

  if (Array.isArray(metricKeysList) && metricKeysList.length) {
    metricKeysList.forEach((metric) => {
      metricKeysSet.add(metric);
    });
  }

  const paramsList = runInfos.map((runInfo) =>
    Object.values(getParams(runInfo.getRunUuid(), state)),
  );
  paramsList.forEach((paramByRunId) => {
    paramByRunId.forEach((param) => paramKeysSet.add(param.key));
  });

  if (Array.isArray(paramKeysList) && paramKeysList.length) {
    paramKeysList.forEach((param) => {
      paramKeysSet.add(param);
    });
  }

  const tagsList = runInfos.map((runInfo) => getRunTags(runInfo.getRunUuid(), state));
  tagsList.forEach((tagMap) => {
    Object.values(tagMap).forEach((tag) => tagKeysSet.add(tag.key));
  });

  if (Array.isArray(tagKeysList) && tagKeysList.length) {
    tagKeysList.forEach((tag) => {
      tagKeysSet.add(tag);
    });
  }

  const experimentTags = getExperimentTags(experiment.experiment_id, state);
  return {
    runInfos,
    experiment,
    metricKeyList: Array.from(metricKeysSet.values()).sort(),
    paramKeyList: Array.from(paramKeysSet.values()).sort(),
    tagKeyList: Array.from(tagKeysSet.values()).sort(),
    metricsList,
    paramsList,
    tagsList,
    experimentTags,
  };
};

const mapDispatchToProps = {
  setExperimentTagApi,
};

const styles = {
  lifecycleButtonLabel: {
    width: '32px',
  },
  lifecycleButtonFilterWrapper: {
    marginLeft: '48px',
  },
  tableToggleButtonGroup: {
    marginLeft: 16,
  },
};

const translateQuery = (entry) => {
  const filter = entry[0];
  const value = entry[1];
  if (filter === 'contains') {
    return " LIKE '%" + value + "%'";
  }
  if (filter === 'greaterThan') {
    return ' >= ' + value;
  }
  if (filter === 'lessThan') {
    return ' <= ' + value;
  }
  return '';
};

export default withRouter(connect(mapStateToProps, mapDispatchToProps)(ExperimentView));<|MERGE_RESOLUTION|>--- conflicted
+++ resolved
@@ -84,19 +84,12 @@
     experiment: PropTypes.instanceOf(Experiment).isRequired,
     history: PropTypes.any,
 
-<<<<<<< HEAD
     // List of all parameter keys available in the runs we're viewing
     paramKeyList: PropTypes.arrayOf(PropTypes.string).isRequired,
     // List of all metric keys available in the runs we're viewing
     metricKeyList: PropTypes.arrayOf(PropTypes.string).isRequired,
-=======
-    // List of all parameter keys available in the experiment we're viewing
-    paramKeyList: PropTypes.arrayOf(String).isRequired,
     // List of all metric keys available in the experiment we're viewing
-    metricKeyList: PropTypes.arrayOf(String).isRequired,
-    // List of all metric keys available in the experiment we're viewing
-    tagKeyList: PropTypes.arrayOf(String).isRequired,
->>>>>>> f3ebef37
+    tagKeyList: PropTypes.arrayOf(PropTypes.String).isRequired,
 
     // List of list of params in all the visible runs
     paramsList: PropTypes.arrayOf(PropTypes.arrayOf(PropTypes.object)).isRequired,
