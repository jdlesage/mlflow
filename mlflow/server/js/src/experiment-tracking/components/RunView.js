--- conflicted
+++ resolved
@@ -231,7 +231,7 @@
             <EditableTagsTableView runUuid={runUuid} tags={tags} />
           </CollapsibleSection>
           <CollapsibleSection title='Artifacts'>
-            <ArtifactPage runUuid={runUuid} artifactsAreLoading={this.props.artifactsAreLoading}/>
+            <ArtifactPage runUuid={runUuid} artifactsAreLoading={this.props.artifactsAreLoading} />
           </CollapsibleSection>
         </div>
       </div>
@@ -257,12 +257,7 @@
   const latestMetrics = getLatestMetrics(runUuid, state);
   const runDisplayName = Utils.getRunDisplayName(tags, runUuid);
   const runName = Utils.getRunName(tags, runUuid);
-<<<<<<< HEAD
-  return { run, experiment, params, tags, latestMetrics,
-    runDisplayName, runName, artifactsAreLoading};
-=======
-  return { run, experiment, params, tags, latestMetrics, runDisplayName, runName };
->>>>>>> d4a4a366
+  return { run, experiment, params, tags, latestMetrics, runDisplayName, runName, artifactsAreLoading };
 };
 
 export const RunView = connect(mapStateToProps)(RunViewImpl);
