<<<<<<< HEAD
import {RunTag, Experiment, RunInfo, Metric, Param, ExperimentTag} from "../../sdk/MlflowMessages";

=======
import { RunTag, Experiment, RunInfo, Metric } from '../../sdk/MlflowMessages';
>>>>>>> d4a4a366

export const emptyState = {
  apis: {},
  entities: {
    runInfosByUuid: {},
    experimentsById: {},
    experimentTagsByExperimentId: {},
  },
};

export const addApiToState = (state, api) => {
  const oldApi = state.apis || {};
  return {
    ...state,
    apis: {
      ...oldApi,
      [api.id]: api,
    },
  };
};

export const addRunToState = (state, runInfo, run_data) => {
  const run_info = RunInfo.fromJs(runInfo);
  const oldRunInfos = state.entities.runInfosByUuid;
  const oldLatestMetrics = state.entities.latestMetricsByRunUuid;
  const oldParams = state.entities.paramsByRunUuid;
  const oldTags = state.entities.tagsByRunUuid;
  const createObjFromList = (objs, fromJSBuilder) => {
    const mapObj = {};
    objs.forEach(obj => {
      mapObj[obj.key] = fromJSBuilder(obj);
    });
    return mapObj;
  };
  return {
    ...state,
    entities: {
      ...state.entities,
      latestMetricsByRunUuid: {
        ...oldLatestMetrics,
        [run_info.getRunUuid()]: createObjFromList(run_data.metrics, Metric.fromJs),
      },
      paramsByRunUuid: {
        ...oldParams,
        [run_info.getRunUuid()]: createObjFromList(run_data.params, Param.fromJs),
      },
      tagsByRunUuid: {
        ...oldTags,
        [run_info.getRunUuid()]: createObjFromList(run_data.tags, RunTag.fromJs),
      },
      runInfosByUuid: {
        ...oldRunInfos,
        [run_info.getRunUuid()]: run_info,
      },
    },
  };
};

export const addExperimentToState = (state, experiment) => {
  const oldExperiments = state.entities.experimentsById;
  return {
    ...state,
    entities: {
      ...state.entities,
      experimentsById: {
        ...oldExperiments,
        [experiment.experiment_id]: experiment,
      },
    },
  };
};

export const addExperimentTagsToState = (state, experiment_id, tags) => {
  const oldExperimentTags = state.entities.experimentTagsByExperimentId;
  const tagsArrToObject = (tagsArr) => {
    const tagObj = {};
    tagsArr.forEach((tag) => (tagObj[tag.key] = ExperimentTag.fromJs(tag)));
    return tagObj;
  };
  return {
    ...state,
    entities: {
      ...state.entities,
      experimentTagsByExperimentId: {
        ...oldExperimentTags,
        [experiment_id]: tagsArrToObject(tags),
      },
    },
  };
};

export const createPendingApi = (id) => {
  return { id, active: true };
};

export const mockExperiment = (eid, name) => {
  return Experiment.fromJs({ experiment_id: eid, name: name });
};

export const mockRunInfo = (
  run_id,
  experiment_id = undefined,
  artifact_uri = undefined,
  lifecycle_stage = undefined,
) => {
  return RunInfo.fromJs({
    run_uuid: run_id,
    experiment_id: experiment_id,
    artifact_uri: artifact_uri,
    lifecycle_stage: lifecycle_stage,
  });
};

export const mockMetric = (params) => {
  return Metric.fromJs(params);
};<|MERGE_RESOLUTION|>--- conflicted
+++ resolved
@@ -1,9 +1,4 @@
-<<<<<<< HEAD
-import {RunTag, Experiment, RunInfo, Metric, Param, ExperimentTag} from "../../sdk/MlflowMessages";
-
-=======
-import { RunTag, Experiment, RunInfo, Metric } from '../../sdk/MlflowMessages';
->>>>>>> d4a4a366
+import { RunTag, Experiment, RunInfo, Metric, Param, ExperimentTag } from '../../sdk/MlflowMessages';
 
 export const emptyState = {
   apis: {},
