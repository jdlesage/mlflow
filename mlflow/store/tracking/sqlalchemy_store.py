import json
import logging
import uuid

import math
import sqlalchemy
import sqlalchemy.sql.expression as sql

from mlflow.entities.lifecycle_stage import LifecycleStage
from mlflow.models import Model
from mlflow.store.tracking import SEARCH_MAX_RESULTS_THRESHOLD
from mlflow.store.db.db_types import MYSQL, MSSQL, SQLITE
import mlflow.store.db.utils
from mlflow.store.tracking.dbmodels.models import SqlExperiment, SqlRun, \
    SqlMetric, SqlParam, SqlTag, SqlExperimentTag, SqlLatestMetric
from mlflow.store.db.base_sql_model import Base
from mlflow.entities import RunStatus, SourceType, Experiment, Columns
from mlflow.store.tracking.abstract_store import AbstractStore
from mlflow.entities import ViewType
from mlflow.exceptions import MlflowException
from mlflow.protos.databricks_pb2 import INVALID_PARAMETER_VALUE, RESOURCE_ALREADY_EXISTS, \
    INVALID_STATE, RESOURCE_DOES_NOT_EXIST, INTERNAL_ERROR
from mlflow.utils.uri import is_local_uri, extract_db_type_from_uri
from mlflow.utils.file_utils import mkdir, local_file_uri_to_path
from mlflow.utils.search_utils import SearchUtils
from mlflow.utils.string_utils import is_string_type
from mlflow.utils.uri import append_to_uri_path
from mlflow.utils.validation import _validate_batch_log_limits, _validate_batch_log_data, \
    _validate_run_id, _validate_metric, _validate_experiment_tag, _validate_tag
from mlflow.utils.mlflow_tags import MLFLOW_LOGGED_MODELS

_logger = logging.getLogger(__name__)

# For each database table, fetch its columns and define an appropriate attribute for each column
# on the table's associated object representation (Mapper). This is necessary to ensure that
# columns defined via backreference are available as Mapper instance attributes (e.g.,
# ``SqlExperiment.tags`` and ``SqlRun.params``). For more information, see
# https://docs.sqlalchemy.org/en/latest/orm/mapping_api.html#sqlalchemy.orm.configure_mappers
# and https://docs.sqlalchemy.org/en/latest/orm/mapping_api.html#sqlalchemy.orm.mapper.Mapper
sqlalchemy.orm.configure_mappers()


class SqlAlchemyStore(AbstractStore):
    """
    SQLAlchemy compliant backend store for tracking meta data for MLflow entities. MLflow
    supports the database dialects ``mysql``, ``mssql``, ``sqlite``, and ``postgresql``.
    As specified in the
    `SQLAlchemy docs <https://docs.sqlalchemy.org/en/latest/core/engines.html#database-urls>`_ ,
    the database URI is expected in the format
    ``<dialect>+<driver>://<username>:<password>@<host>:<port>/<database>``. If you do not
    specify a driver, SQLAlchemy uses a dialect's default driver.

    This store interacts with SQL store using SQLAlchemy abstractions defined for MLflow entities.
    :py:class:`mlflow.store.dbmodels.models.SqlExperiment`,
    :py:class:`mlflow.store.dbmodels.models.SqlRun`,
    :py:class:`mlflow.store.dbmodels.models.SqlTag`,
    :py:class:`mlflow.store.dbmodels.models.SqlMetric`, and
    :py:class:`mlflow.store.dbmodels.models.SqlParam`.

    Run artifacts are stored in a separate location using artifact stores conforming to
    :py:class:`mlflow.store.artifact_repo.ArtifactRepository`. Default artifact locations for
    user experiments are stored in the database along with metadata. Each run artifact location
    is recorded in :py:class:`mlflow.store.dbmodels.models.SqlRun` and stored in the backend DB.
    """
    ARTIFACTS_FOLDER_NAME = "artifacts"
    DEFAULT_EXPERIMENT_ID = "0"

    def __init__(self, db_uri, default_artifact_root):
        """
        Create a database backed store.

        :param db_uri: The SQLAlchemy database URI string to connect to the database. See
                       the `SQLAlchemy docs
                       <https://docs.sqlalchemy.org/en/latest/core/engines.html#database-urls>`_
                       for format specifications. Mlflow supports the dialects ``mysql``,
                       ``mssql``, ``sqlite``, and ``postgresql``.
        :param default_artifact_root: Path/URI to location suitable for large data (such as a blob
                                      store object, DBFS path, or shared NFS file system).
        """
        super(SqlAlchemyStore, self).__init__()
        self.db_uri = db_uri
        self.db_type = extract_db_type_from_uri(db_uri)
        self.artifact_root_uri = default_artifact_root
        self.engine = mlflow.store.db.utils.create_sqlalchemy_engine(db_uri)
        # On a completely fresh MLflow installation against an empty database (verify database
        # emptiness by checking that 'experiments' etc aren't in the list of table names), run all
        # DB migrations
        expected_tables = [
            SqlExperiment.__tablename__,
            SqlRun.__tablename__,
            SqlMetric.__tablename__,
            SqlParam.__tablename__,
            SqlTag.__tablename__,
            SqlExperimentTag.__tablename__,
            SqlLatestMetric.__tablename__,
        ]
        inspected_tables = set(sqlalchemy.inspect(self.engine).get_table_names())
        if any([table not in inspected_tables for table in expected_tables]):
            mlflow.store.db.utils._initialize_tables(self.engine)
        Base.metadata.bind = self.engine
        SessionMaker = sqlalchemy.orm.sessionmaker(bind=self.engine)
        self.ManagedSessionMaker = mlflow.store.db.utils._get_managed_session_maker(SessionMaker)
        mlflow.store.db.utils._verify_schema(self.engine)

        if is_local_uri(default_artifact_root):
            mkdir(local_file_uri_to_path(default_artifact_root))

        if len(self.list_experiments()) == 0:
            with self.ManagedSessionMaker() as session:
                self._create_default_experiment(session)

    def _set_zero_value_insertion_for_autoincrement_column(self, session):
        if self.db_type == MYSQL:
            # config letting MySQL override default
            # to allow 0 value for experiment ID (auto increment column)
            session.execute("SET @@SESSION.sql_mode='NO_AUTO_VALUE_ON_ZERO';")
        if self.db_type == MSSQL:
            # config letting MSSQL override default
            # to allow any manual value inserted into IDENTITY column
            session.execute("SET IDENTITY_INSERT experiments ON;")

    # DB helper methods to allow zero values for columns with auto increments
    def _unset_zero_value_insertion_for_autoincrement_column(self, session):
        if self.db_type == MYSQL:
            session.execute("SET @@SESSION.sql_mode='';")
        if self.db_type == MSSQL:
            session.execute("SET IDENTITY_INSERT experiments OFF;")

    def _create_default_experiment(self, session):
        """
        MLflow UI and client code expects a default experiment with ID 0.
        This method uses SQL insert statement to create the default experiment as a hack, since
        experiment table uses 'experiment_id' column is a PK and is also set to auto increment.
        MySQL and other implementation do not allow value '0' for such cases.

        ToDo: Identify a less hacky mechanism to create default experiment 0
        """
        table = SqlExperiment.__tablename__
        default_experiment = {
            SqlExperiment.experiment_id.name: int(SqlAlchemyStore.DEFAULT_EXPERIMENT_ID),
            SqlExperiment.name.name: Experiment.DEFAULT_EXPERIMENT_NAME,
            SqlExperiment.artifact_location.name: str(self._get_artifact_location(0)),
            SqlExperiment.lifecycle_stage.name: LifecycleStage.ACTIVE
        }

        def decorate(s):
            if is_string_type(s):
                return "'{}'".format(s)
            else:
                return "{}".format(s)

        # Get a list of keys to ensure we have a deterministic ordering
        columns = list(default_experiment.keys())
        values = ", ".join([decorate(default_experiment.get(c)) for c in columns])

        try:
            self._set_zero_value_insertion_for_autoincrement_column(session)
            session.execute("INSERT INTO {} ({}) VALUES ({});".format(
                table, ", ".join(columns), values))
        finally:
            self._unset_zero_value_insertion_for_autoincrement_column(session)

    def _save_to_db(self, session, objs):
        """
        Store in db
        """
        if type(objs) is list:
            session.add_all(objs)
        else:
            # single object
            session.add(objs)

    def _get_or_create(self, session, model, **kwargs):
        instance = session.query(model).filter_by(**kwargs).first()
        created = False

        if instance:
            return instance, created
        else:
            instance = model(**kwargs)
            self._save_to_db(objs=instance, session=session)
            created = True

        return instance, created

    def _get_artifact_location(self, experiment_id):
        return append_to_uri_path(self.artifact_root_uri, str(experiment_id))

    def create_experiment(self, name, artifact_location=None):
        if name is None or name == '':
            raise MlflowException('Invalid experiment name', INVALID_PARAMETER_VALUE)

        with self.ManagedSessionMaker() as session:
            try:
                experiment = SqlExperiment(
                    name=name, lifecycle_stage=LifecycleStage.ACTIVE,
                    artifact_location=artifact_location
                )
                session.add(experiment)
                if not artifact_location:
                    # this requires a double write. The first one to generate an autoincrement-ed ID
                    eid = session.query(SqlExperiment).filter_by(name=name).first().experiment_id
                    experiment.artifact_location = self._get_artifact_location(eid)
            except sqlalchemy.exc.IntegrityError as e:
                raise MlflowException('Experiment(name={}) already exists. '
                                      'Error: {}'.format(name, str(e)), RESOURCE_ALREADY_EXISTS)

            session.flush()
            return str(experiment.experiment_id)

    def _list_experiments(self, session, ids=None, names=None, view_type=ViewType.ACTIVE_ONLY,
                          eager=False):
        """
        :param eager: If ``True``, eagerly loads each experiments's tags. If ``False``, these tags
                      are not eagerly loaded and will be loaded if/when their corresponding
                      object properties are accessed from a resulting ``SqlExperiment`` object.
        """
        stages = LifecycleStage.view_type_to_stages(view_type)
        conditions = [SqlExperiment.lifecycle_stage.in_(stages)]
        if ids and len(ids) > 0:
            int_ids = [int(eid) for eid in ids]
            conditions.append(SqlExperiment.experiment_id.in_(int_ids))
        if names and len(names) > 0:
            conditions.append(SqlExperiment.name.in_(names))

        query_options = self._get_eager_experiment_query_options() if eager else []
        return session \
            .query(SqlExperiment) \
            .options(*query_options) \
            .filter(*conditions) \
            .all()

    def list_experiments(self, view_type=ViewType.ACTIVE_ONLY):
        with self.ManagedSessionMaker() as session:
            return [exp.to_mlflow_entity() for exp in
                    self._list_experiments(session=session, view_type=view_type, eager=True)]

    def _get_experiment(self, session, experiment_id, view_type, eager=False):
        """
        :param eager: If ``True``, eagerly loads the experiments's tags. If ``False``, these tags
                      are not eagerly loaded and will be loaded if/when their corresponding
                      object properties are accessed from the resulting ``SqlExperiment`` object.
        """
        experiment_id = experiment_id or SqlAlchemyStore.DEFAULT_EXPERIMENT_ID
        stages = LifecycleStage.view_type_to_stages(view_type)
        query_options = self._get_eager_experiment_query_options() if eager else []

        experiment = session \
            .query(SqlExperiment) \
            .options(*query_options) \
            .filter(
                SqlExperiment.experiment_id == experiment_id,
                SqlExperiment.lifecycle_stage.in_(stages)) \
            .one_or_none()

        if experiment is None:
            raise MlflowException('No Experiment with id={} exists'.format(experiment_id),
                                  RESOURCE_DOES_NOT_EXIST)

        return experiment

    @staticmethod
    def _get_eager_experiment_query_options():
        """
        :return: A list of SQLAlchemy query options that can be used to eagerly load the following
                 experiment attributes when fetching an experiment: ``tags``.
        """
        return [
            # Use a subquery load rather than a joined load in order to minimize the memory overhead
            # of the eager loading procedure. For more information about relationship loading
            # techniques, see https://docs.sqlalchemy.org/en/13/orm/
            # loading_relationships.html#relationship-loading-techniques
            sqlalchemy.orm.subqueryload(SqlExperiment.tags),
        ]

    def get_experiment(self, experiment_id):
        with self.ManagedSessionMaker() as session:
            return self._get_experiment(
                session, experiment_id, ViewType.ALL, eager=True).to_mlflow_entity()

    def get_experiment_by_name(self, experiment_name):
        """
        Specialized implementation for SQL backed store.
        """
        with self.ManagedSessionMaker() as session:
            stages = LifecycleStage.view_type_to_stages(ViewType.ALL)
            experiment = session \
                .query(SqlExperiment) \
                .options(*self._get_eager_experiment_query_options()) \
                .filter(
                    SqlExperiment.name == experiment_name,
                    SqlExperiment.lifecycle_stage.in_(stages)) \
                .one_or_none()
            return experiment.to_mlflow_entity() if experiment is not None else None

    def delete_experiment(self, experiment_id):
        with self.ManagedSessionMaker() as session:
            experiment = self._get_experiment(session, experiment_id, ViewType.ACTIVE_ONLY)
            experiment.lifecycle_stage = LifecycleStage.DELETED
            self._save_to_db(objs=experiment, session=session)

    def restore_experiment(self, experiment_id):
        with self.ManagedSessionMaker() as session:
            experiment = self._get_experiment(session, experiment_id, ViewType.DELETED_ONLY)
            experiment.lifecycle_stage = LifecycleStage.ACTIVE
            self._save_to_db(objs=experiment, session=session)

    def rename_experiment(self, experiment_id, new_name):
        with self.ManagedSessionMaker() as session:
            experiment = self._get_experiment(session, experiment_id, ViewType.ALL)
            if experiment.lifecycle_stage != LifecycleStage.ACTIVE:
                raise MlflowException('Cannot rename a non-active experiment.', INVALID_STATE)

            experiment.name = new_name
            self._save_to_db(objs=experiment, session=session)

    def create_run(self, experiment_id, user_id, start_time, tags):
        with self.ManagedSessionMaker() as session:
            experiment = self.get_experiment(experiment_id)
            self._check_experiment_is_active(experiment)

            run_id = uuid.uuid4().hex
            artifact_location = append_to_uri_path(experiment.artifact_location, run_id,
                                                   SqlAlchemyStore.ARTIFACTS_FOLDER_NAME)
            run = SqlRun(name="", artifact_uri=artifact_location, run_uuid=run_id,
                         experiment_id=experiment_id,
                         source_type=SourceType.to_string(SourceType.UNKNOWN),
                         source_name="", entry_point_name="",
                         user_id=user_id, status=RunStatus.to_string(RunStatus.RUNNING),
                         start_time=start_time, end_time=None,
                         source_version="", lifecycle_stage=LifecycleStage.ACTIVE)

            tags_dict = {}
            for tag in tags:
                tags_dict[tag.key] = tag.value
            run.tags = [SqlTag(key=key, value=value) for key, value in tags_dict.items()]
            self._save_to_db(objs=run, session=session)

            return run.to_mlflow_entity()

    def _get_run(self, session, run_uuid, eager=False):
        """
        :param eager: If ``True``, eagerly loads the run's summary metrics (``latest_metrics``),
                      params, and tags when fetching the run. If ``False``, these attributes
                      are not eagerly loaded and will be loaded when their corresponding
                      object properties are accessed from the resulting ``SqlRun`` object.
        """
        query_options = self._get_eager_run_query_options() if eager else []
        runs = session \
            .query(SqlRun) \
            .options(*query_options) \
            .filter(SqlRun.run_uuid == run_uuid).all()

        if len(runs) == 0:
            raise MlflowException('Run with id={} not found'.format(run_uuid),
                                  RESOURCE_DOES_NOT_EXIST)
        if len(runs) > 1:
            raise MlflowException('Expected only 1 run with id={}. Found {}.'.format(run_uuid,
                                                                                     len(runs)),
                                  INVALID_STATE)

        return runs[0]

    @staticmethod
    def _get_eager_run_query_options():
        """
        :return: A list of SQLAlchemy query options that can be used to eagerly load the following
                 run attributes when fetching a run: ``latest_metrics``, ``params``, and ``tags``.
        """
        return [
            # Use a subquery load rather than a joined load in order to minimize the memory overhead
            # of the eager loading procedure. For more information about relationship loading
            # techniques, see https://docs.sqlalchemy.org/en/13/orm/
            # loading_relationships.html#relationship-loading-techniques
            sqlalchemy.orm.subqueryload(SqlRun.latest_metrics),
            sqlalchemy.orm.subqueryload(SqlRun.params),
            sqlalchemy.orm.subqueryload(SqlRun.tags),
        ]

    def _check_run_is_active(self, run):
        if run.lifecycle_stage != LifecycleStage.ACTIVE:
            raise MlflowException("The run {} must be in the 'active' state. Current state is {}."
                                  .format(run.run_uuid, run.lifecycle_stage),
                                  INVALID_PARAMETER_VALUE)

    def _check_experiment_is_active(self, experiment):
        if experiment.lifecycle_stage != LifecycleStage.ACTIVE:
            raise MlflowException("The experiment {} must be in the 'active' state. "
                                  "Current state is {}."
                                  .format(experiment.experiment_id, experiment.lifecycle_stage),
                                  INVALID_PARAMETER_VALUE)

    def _check_run_is_deleted(self, run):
        if run.lifecycle_stage != LifecycleStage.DELETED:
            raise MlflowException("The run {} must be in the 'deleted' state. Current state is {}."
                                  .format(run.run_uuid, run.lifecycle_stage),
                                  INVALID_PARAMETER_VALUE)

    def update_run_info(self, run_id, run_status, end_time):
        with self.ManagedSessionMaker() as session:
            run = self._get_run(run_uuid=run_id, session=session)
            self._check_run_is_active(run)
            run.status = RunStatus.to_string(run_status)
            run.end_time = end_time

            self._save_to_db(objs=run, session=session)
            run = run.to_mlflow_entity()

            return run.info

    def _try_get_run_tag(self,  session, run_id, tagKey, eager=False):
        query_options = self._get_eager_run_query_options() if eager else []
        tags = session \
            .query(SqlTag) \
            .options(*query_options) \
            .filter(SqlTag.run_uuid == run_id and SqlTag.key == tagKey).all()
        return None if not tags else tags[0]

    def get_run(self, run_id):
        with self.ManagedSessionMaker() as session:
            # Load the run with the specified id and eagerly load its summary metrics, params, and
            # tags. These attributes are referenced during the invocation of
            # ``run.to_mlflow_entity()``, so eager loading helps avoid additional database queries
            # that are otherwise executed at attribute access time under a lazy loading model.
            run = self._get_run(run_uuid=run_id, session=session, eager=True)
            return run.to_mlflow_entity()

    def restore_run(self, run_id):
        with self.ManagedSessionMaker() as session:
            run = self._get_run(run_uuid=run_id, session=session)
            self._check_run_is_deleted(run)
            run.lifecycle_stage = LifecycleStage.ACTIVE
            self._save_to_db(objs=run, session=session)

    def delete_run(self, run_id):
        with self.ManagedSessionMaker() as session:
            run = self._get_run(run_uuid=run_id, session=session)
            self._check_run_is_active(run)
            run.lifecycle_stage = LifecycleStage.DELETED
            self._save_to_db(objs=run, session=session)

    def _hard_delete_run(self, run_id):
        """
        Permanently delete a run (metadata and metrics, tags, parameters).
        This is used by the ``mlflow gc`` command line and is not intended to be used elsewhere.
        """
        with self.ManagedSessionMaker() as session:
            run = self._get_run(run_uuid=run_id, session=session)
            session.delete(run)

    def _get_deleted_runs(self):
        with self.ManagedSessionMaker() as session:
            run_ids = session\
                .query(SqlRun.run_uuid) \
                .filter(SqlRun.lifecycle_stage == LifecycleStage.DELETED) \
                .all()
            return [run_id[0] for run_id in run_ids]

    def log_metric(self, run_id, metric):
        _validate_metric(metric.key, metric.value, metric.timestamp, metric.step)
        is_nan = math.isnan(metric.value)
        if is_nan:
            value = 0
        elif math.isinf(metric.value):
            #  NB: Sql can not represent Infs = > We replace +/- Inf with max/min 64b float value
            value = 1.7976931348623157e308 if metric.value > 0 else -1.7976931348623157e308
        else:
            value = metric.value
        with self.ManagedSessionMaker() as session:
            run = self._get_run(run_uuid=run_id, session=session)
            self._check_run_is_active(run)
            # ToDo: Consider prior checks for null, type, metric name validations, ... etc.
            logged_metric, just_created = self._get_or_create(
                model=SqlMetric, run_uuid=run_id, key=metric.key, value=value,
                timestamp=metric.timestamp, step=metric.step, session=session, is_nan=is_nan)
            # Conditionally update the ``latest_metrics`` table if the logged metric  was not
            # already present in the ``metrics`` table. If the logged metric was already present,
            # we assume that the ``latest_metrics`` table already accounts for its presence
            if just_created:
                self._update_latest_metric_if_necessary(logged_metric, session)

    @staticmethod
    def _update_latest_metric_if_necessary(logged_metric, session):
        def _compare_metrics(metric_a, metric_b):
            """
            :return: True if ``metric_a`` is strictly more recent than ``metric_b``, as determined
                     by ``step``, ``timestamp``, and ``value``. False otherwise.
            """
            return (metric_a.step, metric_a.timestamp, metric_a.value) > \
                   (metric_b.step, metric_b.timestamp, metric_b.value)

        # Fetch the latest metric value corresponding to the specified run_id and metric key and
        # lock its associated row for the remainder of the transaction in order to ensure
        # isolation
        latest_metric = session \
            .query(SqlLatestMetric) \
            .filter(
                SqlLatestMetric.run_uuid == logged_metric.run_uuid,
                SqlLatestMetric.key == logged_metric.key) \
            .with_for_update() \
            .one_or_none()
        if latest_metric is None or _compare_metrics(logged_metric, latest_metric):
            session.merge(
                SqlLatestMetric(
                    run_uuid=logged_metric.run_uuid, key=logged_metric.key,
                    value=logged_metric.value, timestamp=logged_metric.timestamp,
                    step=logged_metric.step, is_nan=logged_metric.is_nan))

    def get_metric_history(self, run_id, metric_key):
        with self.ManagedSessionMaker() as session:
            metrics = session.query(SqlMetric).filter_by(run_uuid=run_id, key=metric_key).all()
            return [metric.to_mlflow_entity() for metric in metrics]

    def log_param(self, run_id, param):
        with self.ManagedSessionMaker() as session:
            run = self._get_run(run_uuid=run_id, session=session)
            self._check_run_is_active(run)
            # if we try to update the value of an existing param this will fail
            # because it will try to create it with same run_uuid, param key
            try:
                # This will check for various integrity checks for params table.
                # ToDo: Consider prior checks for null, type, param name validations, ... etc.
                self._get_or_create(model=SqlParam, session=session, run_uuid=run_id,
                                    key=param.key, value=param.value)
                # Explicitly commit the session in order to catch potential integrity errors
                # while maintaining the current managed session scope ("commit" checks that
                # a transaction satisfies uniqueness constraints and throws integrity errors
                # when they are violated; "get_or_create()" does not perform these checks). It is
                # important that we maintain the same session scope because, in the case of
                # an integrity error, we want to examine the uniqueness of parameter values using
                # the same database state that the session uses during "commit". Creating a new
                # session synchronizes the state with the database. As a result, if the conflicting
                # parameter value were to be removed prior to the creation of a new session,
                # we would be unable to determine the cause of failure for the first session's
                # "commit" operation.
                session.commit()
            except sqlalchemy.exc.IntegrityError:
                # Roll back the current session to make it usable for further transactions. In the
                # event of an error during "commit", a rollback is required in order to continue
                # using the session. In this case, we re-use the session because the SqlRun, `run`,
                # is lazily evaluated during the invocation of `run.params`.
                session.rollback()
                existing_params = [p.value for p in run.params if p.key == param.key]
                if len(existing_params) > 0:
                    old_value = existing_params[0]
                    raise MlflowException(
                        "Changing param values is not allowed. Param with key='{}' was already"
                        " logged with value='{}' for run ID='{}'. Attempted logging new value"
                        " '{}'.".format(
                            param.key, old_value, run_id, param.value), INVALID_PARAMETER_VALUE)
                else:
                    raise

    def set_experiment_tag(self, experiment_id, tag):
        """
        Set a tag for the specified experiment

        :param experiment_id: String ID of the experiment
        :param tag: ExperimentRunTag instance to log
        """
        _validate_experiment_tag(tag.key, tag.value)
        with self.ManagedSessionMaker() as session:
            experiment = self._get_experiment(session,
                                              experiment_id,
                                              ViewType.ALL).to_mlflow_entity()
            self._check_experiment_is_active(experiment)
            session.merge(SqlExperimentTag(experiment_id=experiment_id,
                                           key=tag.key,
                                           value=tag.value))

    def set_tag(self, run_id, tag):
        """
        Set a tag on a run.

        :param run_id: String ID of the run
        :param tag: RunTag instance to log
        """
        with self.ManagedSessionMaker() as session:
            _validate_tag(tag.key, tag.value)
            run = self._get_run(run_uuid=run_id, session=session)
            self._check_run_is_active(run)
            session.merge(SqlTag(run_uuid=run_id, key=tag.key, value=tag.value))

    def delete_tag(self, run_id, key):
        """
        Delete a tag from a run. This is irreversible.

        :param run_id: String ID of the run
        :param key: Name of the tag
        """
        with self.ManagedSessionMaker() as session:
            run = self._get_run(run_uuid=run_id, session=session)
            self._check_run_is_active(run)
            filtered_tags = session.query(SqlTag).filter_by(run_uuid=run_id, key=key).all()
            if len(filtered_tags) == 0:
                raise MlflowException(
                    "No tag with name: {} in run with id {}".format(key, run_id),
                    error_code=RESOURCE_DOES_NOT_EXIST)
            elif len(filtered_tags) > 1:
                raise MlflowException(
                    "Bad data in database - tags for a specific run must have "
                    "a single unique value."
                    "See https://mlflow.org/docs/latest/tracking.html#adding-tags-to-runs",
                    error_code=INVALID_STATE)
            session.delete(filtered_tags[0])

    def list_all_columns(self, experiment_id, run_view_type):
        stages = set(LifecycleStage.view_type_to_stages(run_view_type))
        with self.ManagedSessionMaker() as session:
            tags = [r[0] for r in session.query(SqlTag.key).join(SqlRun)
                    .filter(SqlRun.experiment_id == experiment_id,
                            SqlRun.lifecycle_stage.in_(stages)).distinct().all()]
            metrics = [r[0] for r in session.query(SqlLatestMetric.key).join(SqlRun)
                       .filter(SqlRun.experiment_id == experiment_id,
                               SqlRun.lifecycle_stage.in_(stages)).distinct().all()]
            params = [r[0] for r in session.query(SqlParam.key).join(SqlRun)
                      .filter(SqlRun.experiment_id == experiment_id,
                              SqlRun.lifecycle_stage.in_(stages)).distinct().all()]
            return Columns(metrics=metrics, params=params,
                           tags=tags)

    def _search_runs(self, experiment_ids, filter_string, run_view_type, max_results, order_by,
                     page_token):

        def compute_next_token(current_size):
            next_token = None
            if max_results == current_size:
                final_offset = offset + max_results
                next_token = SearchUtils.create_page_token(final_offset)

            return next_token

        if max_results > SEARCH_MAX_RESULTS_THRESHOLD:
            raise MlflowException("Invalid value for request parameter max_results. It must be at "
                                  "most {}, but got value {}".format(SEARCH_MAX_RESULTS_THRESHOLD,
                                                                     max_results),
                                  INVALID_PARAMETER_VALUE)

        stages = set(LifecycleStage.view_type_to_stages(run_view_type))

        with self.ManagedSessionMaker() as session:
            if self.db_type == SQLITE:
                session.execute("PRAGMA case_sensitive_like = true;")

            # Fetch the appropriate runs and eagerly load their summary metrics, params, and
            # tags. These run attributes are referenced during the invocation of
            # ``run.to_mlflow_entity()``, so eager loading helps avoid additional database queries
            # that are otherwise executed at attribute access time under a lazy loading model.
            parsed_filters = SearchUtils.parse_search_filter(filter_string)
            parsed_orderby, sorting_joins = _get_orderby_clauses(order_by, session)

            query = session.query(SqlRun)
            for j in _get_sqlalchemy_filter_clauses(parsed_filters, session):
                query = query.join(j)

            # using an outer join is necessary here because we want to be able to sort
            # on a column (tag, metric or param) without removing the lines that
            # do not have a value for this column (which is what inner join would do)
            for j in sorting_joins:
                query = query.outerjoin(j)

            offset = SearchUtils.parse_start_offset_from_page_token(page_token)
            queried_runs = query.distinct() \
                .options(*self._get_eager_run_query_options()) \
                .filter(
                    SqlRun.experiment_id.in_(experiment_ids),
                    SqlRun.lifecycle_stage.in_(stages),
                    *_get_attributes_filtering_clauses(parsed_filters)) \
                .order_by(*parsed_orderby) \
                .offset(offset).limit(max_results).all()

            runs = [run.to_mlflow_entity() for run in queried_runs]
            next_page_token = compute_next_token(len(runs))

        return runs, next_page_token

    def log_batch(self, run_id, metrics, params, tags):
        _validate_run_id(run_id)
        _validate_batch_log_data(metrics, params, tags)
        _validate_batch_log_limits(metrics, params, tags)
        with self.ManagedSessionMaker() as session:
            run = self._get_run(run_uuid=run_id, session=session)
            self._check_run_is_active(run)
        try:
            for param in params:
                self.log_param(run_id, param)
            for metric in metrics:
                self.log_metric(run_id, metric)
            for tag in tags:
                self.set_tag(run_id, tag)
        except MlflowException as e:
            raise e
        except Exception as e:
            raise MlflowException(e, INTERNAL_ERROR)

    def record_logged_model(self, run_id, mlflow_model):
        if not isinstance(mlflow_model, Model):
            raise TypeError("Argument 'mlflow_model' should be mlflow.models.Model, got '{}'"
                            .format(type(mlflow_model)))
        model_dict = mlflow_model.to_dict()
        with self.ManagedSessionMaker() as session:
            run = self._get_run(run_uuid=run_id, session=session)
            self._check_run_is_active(run)
            previous_tag = [t for t in run.tags if t.key == MLFLOW_LOGGED_MODELS]
            if previous_tag:
                value = json.dumps(json.loads(previous_tag[0].value) + [model_dict])
            else:
                value = json.dumps([model_dict])
            _validate_tag(MLFLOW_LOGGED_MODELS, value)
            session.merge(SqlTag(key=MLFLOW_LOGGED_MODELS, value=value, run_uuid=run_id))

    def update_artifacts_location(self, run_id, new_artifacts_location):
        """
        Update the location of artifacts for the specified run

        :param run_id: String id for the run
        :param new_artifact_location: String new artifact location

        :return: None
        """
        with self.ManagedSessionMaker() as session:
            run = session.query(SqlRun).filter_by(run_uuid=run_id).first()
            run.artifact_uri = new_artifacts_location


def _get_attributes_filtering_clauses(parsed):
    clauses = []
    for sql_statement in parsed:
        key_type = sql_statement.get('type')
        key_name = sql_statement.get('key')
        value = sql_statement.get('value')
<<<<<<< HEAD
        comparator = sql_statement.get('comparator').upper()
        if SearchUtils.is_attribute(key_type, comparator):
            # key_name is guaranteed to be a valid searchable attribute of entities.RunInfo
            # by the call to parse_search_filter
            attribute = getattr(SqlRun, SqlRun.get_attribute_name(key_name))
            if comparator in SearchUtils.CASE_INSENSITIVE_STRING_COMPARISON_OPERATORS:
                op = SearchUtils.get_sql_filter_ops(attribute, comparator)
                clauses.append(op(value))
            elif comparator in SearchUtils.filter_ops:
                op = SearchUtils.filter_ops.get(comparator)
                clauses.append(op(attribute, value))
=======
        comparator = sql_statement.get('comparator').lower()
        if SearchUtils.is_attribute(key_type, comparator):
            # key_name is guaranteed to be a valid searchable attribute of entities.RunInfo
            # by the call to parse_search_filter
            attribute_name = SqlRun.get_attribute_name(key_name)
            if comparator in ['like', 'ilike']:
                op = SearchUtils.get_sql_filter_ops(getattr(SqlRun, attribute_name), comparator)
                clauses.append(op(value))
            elif comparator in SearchUtils.filter_ops:
                op = SearchUtils.filter_ops.get(comparator)
                clauses.append(op(getattr(SqlRun, attribute_name), value))
>>>>>>> 9b9a144a
    return clauses


def _to_sqlalchemy_filtering_statement(sql_statement, session):
    key_type = sql_statement.get('type')
    key_name = sql_statement.get('key')
    value = sql_statement.get('value')
<<<<<<< HEAD
    comparator = sql_statement.get('comparator').upper()
=======
    comparator = sql_statement.get('comparator').lower()
>>>>>>> 9b9a144a

    if SearchUtils.is_metric(key_type, comparator):
        entity = SqlLatestMetric
        value = float(value)
    elif SearchUtils.is_param(key_type, comparator):
        entity = SqlParam
    elif SearchUtils.is_tag(key_type, comparator):
        entity = SqlTag
    elif SearchUtils.is_attribute(key_type, comparator):
        return None
    else:
        raise MlflowException("Invalid search expression type '%s'" % key_type,
                              error_code=INVALID_PARAMETER_VALUE)

<<<<<<< HEAD
    if comparator in SearchUtils.CASE_INSENSITIVE_STRING_COMPARISON_OPERATORS:
=======
    if comparator in ['like', 'ilike']:
>>>>>>> 9b9a144a
        op = SearchUtils.get_sql_filter_ops(entity.value, comparator)
        return (
            session
            .query(entity)
            .filter(entity.key == key_name, op(value))
            .subquery()
        )
    elif comparator in SearchUtils.filter_ops:
        op = SearchUtils.filter_ops.get(comparator)
        return (
            session
            .query(entity)
            .filter(entity.key == key_name, op(entity.value, value))
            .subquery()
        )
    else:
        return None


def _get_sqlalchemy_filter_clauses(parsed, session):
    """creates SqlAlchemy subqueries
    that will be inner-joined to SQLRun to act as multi-clause filters."""
    filters = []
    for sql_statement in parsed:
        filter_query = _to_sqlalchemy_filtering_statement(sql_statement, session)
        if filter_query is not None:
            filters.append(filter_query)
    return filters


def _get_orderby_clauses(order_by_list, session):
    """Sorts a set of runs based on their natural ordering and an overriding set of order_bys.
    Runs are naturally ordered first by start time descending, then by run id for tie-breaking.
    """

    clauses = []
    ordering_joins = []
    clause_id = 0
    # contrary to filters, it is not easily feasible to separately handle sorting
    # on attributes and on joined tables as we must keep all clauses in the same order
    if order_by_list:
        for order_by_clause in order_by_list:
            clause_id += 1
            (key_type, key, ascending) = SearchUtils.parse_order_by(order_by_clause)
            if SearchUtils.is_attribute(key_type, '='):
                order_value = getattr(SqlRun, SqlRun.get_attribute_name(key))
            else:
                if SearchUtils.is_metric(key_type, '='):  # any valid comparator
                    entity = SqlLatestMetric
                elif SearchUtils.is_tag(key_type, '='):
                    entity = SqlTag
                elif SearchUtils.is_param(key_type, '='):
                    entity = SqlParam
                else:
                    raise MlflowException("Invalid identifier type '%s'" % key_type,
                                          error_code=INVALID_PARAMETER_VALUE)

                # build a subquery first because we will join it in the main request so that the
                # metric we want to sort on is available when we apply the sorting clause
                subquery = session \
                    .query(entity) \
                    .filter(entity.key == key) \
                    .subquery()

                ordering_joins.append(subquery)
                order_value = subquery.c.value

            # sqlite does not support NULLS LAST expression, so we sort first by
            # presence of the field (and is_nan for metrics), then by actual value
            # As the subqueries are created independently and used later in the
            # same main query, the CASE WHEN columns need to have unique names to
            # avoid ambiguity
            if SearchUtils.is_metric(key_type, '='):
                clauses.append(sql.case([
                    (subquery.c.is_nan.is_(True), 1),
                    (order_value.is_(None), 1)
                ], else_=0).label('clause_%s' % clause_id))
            else:  # other entities do not have an 'is_nan' field
                clauses.append(sql.case([(order_value.is_(None), 1)], else_=0)
                               .label('clause_%s' % clause_id))

            if ascending:
                clauses.append(order_value)
            else:
                clauses.append(order_value.desc())

    clauses.append(SqlRun.start_time.desc())
    clauses.append(SqlRun.run_uuid)
    return clauses, ordering_joins<|MERGE_RESOLUTION|>--- conflicted
+++ resolved
@@ -729,7 +729,6 @@
         key_type = sql_statement.get('type')
         key_name = sql_statement.get('key')
         value = sql_statement.get('value')
-<<<<<<< HEAD
         comparator = sql_statement.get('comparator').upper()
         if SearchUtils.is_attribute(key_type, comparator):
             # key_name is guaranteed to be a valid searchable attribute of entities.RunInfo
@@ -741,19 +740,7 @@
             elif comparator in SearchUtils.filter_ops:
                 op = SearchUtils.filter_ops.get(comparator)
                 clauses.append(op(attribute, value))
-=======
-        comparator = sql_statement.get('comparator').lower()
-        if SearchUtils.is_attribute(key_type, comparator):
-            # key_name is guaranteed to be a valid searchable attribute of entities.RunInfo
-            # by the call to parse_search_filter
-            attribute_name = SqlRun.get_attribute_name(key_name)
-            if comparator in ['like', 'ilike']:
-                op = SearchUtils.get_sql_filter_ops(getattr(SqlRun, attribute_name), comparator)
-                clauses.append(op(value))
-            elif comparator in SearchUtils.filter_ops:
-                op = SearchUtils.filter_ops.get(comparator)
-                clauses.append(op(getattr(SqlRun, attribute_name), value))
->>>>>>> 9b9a144a
+
     return clauses
 
 
@@ -761,11 +748,7 @@
     key_type = sql_statement.get('type')
     key_name = sql_statement.get('key')
     value = sql_statement.get('value')
-<<<<<<< HEAD
     comparator = sql_statement.get('comparator').upper()
-=======
-    comparator = sql_statement.get('comparator').lower()
->>>>>>> 9b9a144a
 
     if SearchUtils.is_metric(key_type, comparator):
         entity = SqlLatestMetric
@@ -780,11 +763,7 @@
         raise MlflowException("Invalid search expression type '%s'" % key_type,
                               error_code=INVALID_PARAMETER_VALUE)
 
-<<<<<<< HEAD
     if comparator in SearchUtils.CASE_INSENSITIVE_STRING_COMPARISON_OPERATORS:
-=======
-    if comparator in ['like', 'ilike']:
->>>>>>> 9b9a144a
         op = SearchUtils.get_sql_filter_ops(entity.value, comparator)
         return (
             session
