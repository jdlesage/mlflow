from abc import abstractmethod, ABCMeta

from mlflow.entities import ViewType
from mlflow.store.entities.paged_list import PagedList
from mlflow.store.tracking import SEARCH_MAX_RESULTS_DEFAULT
from mlflow.utils import experimental


class AbstractStore:
    """
    Abstract class for Backend Storage.
    This class defines the API interface for front ends to connect with various types of backends.
    """

    __metaclass__ = ABCMeta

    def __init__(self):
        """
        Empty constructor for now. This is deliberately not marked as abstract, else every
        derived class would be forced to create one.
        """
        pass

    @abstractmethod
    def list_experiments(self, view_type=ViewType.ACTIVE_ONLY):
        """

        :param view_type: Qualify requested type of experiments.

        :return: a list of Experiment objects stored in store for requested view.
        """
        pass

    @abstractmethod
    def create_experiment(self, name, artifact_location):
        """
        Create a new experiment.
        If an experiment with the given name already exists, throws exception.

        :param name: Desired name for an experiment
        :param artifact_location: Base location for artifacts in runs. May be None.

        :return: experiment_id (string) for the newly created experiment if successful, else None.
        """
        pass

    @abstractmethod
    def get_experiment(self, experiment_id):
        """
        Fetch the experiment by ID from the backend store.

        :param experiment_id: String id for the experiment

        :return: A single :py:class:`mlflow.entities.Experiment` object if it exists,
            otherwise raises an exception.

        """
        pass

    def get_experiment_by_name(self, experiment_name):
        """
        Fetch the experiment by name from the backend store.
        This is a base implementation using ``list_experiments``, derived classes may have
        some specialized implementations.

        :param experiment_name: Name of experiment

        :return: A single :py:class:`mlflow.entities.Experiment` object if it exists.
        """
        for experiment in self.list_experiments(ViewType.ALL):
            if experiment.name == experiment_name:
                return experiment
        return None

    @abstractmethod
    def delete_experiment(self, experiment_id):
        """
        Delete the experiment from the backend store. Deleted experiments can be restored until
        permanently deleted.

        :param experiment_id: String id for the experiment
        """
        pass

    @abstractmethod
    def restore_experiment(self, experiment_id):
        """
        Restore deleted experiment unless it is permanently deleted.

        :param experiment_id: String id for the experiment
        """
        pass

    @abstractmethod
    def rename_experiment(self, experiment_id, new_name):
        """
        Update an experiment's name. The new name must be unique.

        :param experiment_id: String id for the experiment
        """
        pass

    @abstractmethod
    def get_run(self, run_id):
        """
        Fetch the run from backend store. The resulting :py:class:`Run <mlflow.entities.Run>`
        contains a collection of run metadata - :py:class:`RunInfo <mlflow.entities.RunInfo>`,
        as well as a collection of run parameters, tags, and metrics -
        :py:class`RunData <mlflow.entities.RunData>`. In the case where multiple metrics with the
        same key are logged for the run, the :py:class:`RunData <mlflow.entities.RunData>` contains
        the value at the latest timestamp for each metric. If there are multiple values with the
        latest timestamp for a given metric, the maximum of these values is returned.

        :param run_id: Unique identifier for the run.

        :return: A single :py:class:`mlflow.entities.Run` object, if the run exists. Otherwise,
                 raises an exception.
        """
        pass

    @abstractmethod
    def update_run_info(self, run_id, run_status, end_time):
        """
        Update the metadata of the specified run.

        :return: :py:class:`mlflow.entities.RunInfo` describing the updated run.
        """
        pass

    @abstractmethod
    def create_run(self, experiment_id, user_id, start_time, tags):
        """
        Create a run under the specified experiment ID, setting the run's status to "RUNNING"
        and the start time to the current time.

        :param experiment_id: String id of the experiment for this run
        :param user_id: ID of the user launching this run

        :return: The created Run object
        """
        pass

    @abstractmethod
    def delete_run(self, run_id):
        """
        Delete a run.

        :param run_id
        """
        pass

    @abstractmethod
    def restore_run(self, run_id):
        """
        Restore a run.

        :param run_id
        """
        pass

    def log_metric(self, run_id, metric):
        """
        Log a metric for the specified run

        :param run_id: String id for the run
        :param metric: :py:class:`mlflow.entities.Metric` instance to log
        """
        self.log_batch(run_id, metrics=[metric], params=[], tags=[])

    def log_param(self, run_id, param):
        """
        Log a param for the specified run

        :param run_id: String id for the run
        :param param: :py:class:`mlflow.entities.Param` instance to log
        """
        self.log_batch(run_id, metrics=[], params=[param], tags=[])

    def set_experiment_tag(self, experiment_id, tag):
        """
        Set a tag for the specified experiment

        :param experiment_id: String id for the experiment
        :param tag: :py:class:`mlflow.entities.ExperimentTag` instance to set
        """
        pass

    def set_tag(self, run_id, tag):
        """
        Set a tag for the specified run

        :param run_id: String id for the run
        :param tag: :py:class:`mlflow.entities.RunTag` instance to set
        """
        self.log_batch(run_id, metrics=[], params=[], tags=[tag])

    @abstractmethod
    def get_metric_history(self, run_id, metric_key):
        """
        Return a list of metric objects corresponding to all values logged for a given metric.

        :param run_id: Unique identifier for run
        :param metric_key: Metric name within the run

        :return: A list of :py:class:`mlflow.entities.Metric` entities if logged, else empty list
        """
        pass

<<<<<<< HEAD
    def search_runs(
        self,
        experiment_ids,
        filter_string,
        run_view_type,
        max_results=SEARCH_MAX_RESULTS_DEFAULT,
        order_by=None,
        page_token=None,
    ):
=======
    @abstractmethod
    def list_all_columns(self, experiment_id, run_view_type):
        """
        Return the list of all metrics, params and tags from an experiment id

        :param experiment_id: string of the experiment id
        :param run_view_type: type of runs to select (activated, deactivated or all)

        :return: A Columns object that returns the list of tags, metrics and params
        """
        pass

    def search_runs(self, experiment_ids, filter_string, run_view_type,
                    max_results=SEARCH_MAX_RESULTS_DEFAULT, order_by=None, page_token=None,
                    columns_to_whitelist=None):
>>>>>>> 974b164a
        """
        Return runs that match the given list of search expressions within the experiments.

        :param experiment_ids: List of experiment ids to scope the search
        :param filter_string: A search filter string.
        :param run_view_type: ACTIVE_ONLY, DELETED_ONLY, or ALL runs
        :param max_results: Maximum number of runs desired.
        :param order_by: List of order_by clauses.
        :param page_token: Token specifying the next page of results. It should be obtained from
            a ``search_runs`` call.
        :param columns_to_whitelist: select columns (tags, params, metrics) to read.
            None means all columns

        :return: A list of :py:class:`mlflow.entities.Run` objects that satisfy the search
            expressions. The pagination token for the next page can be obtained via the ``token``
            attribute of the object; however, some store implementations may not support pagination
            and thus the returned token would not be meaningful in such cases.
        """
<<<<<<< HEAD
        runs, token = self._search_runs(
            experiment_ids, filter_string, run_view_type, max_results, order_by, page_token
        )
        return PagedList(runs, token)

    @abstractmethod
    def _search_runs(
        self, experiment_ids, filter_string, run_view_type, max_results, order_by, page_token
    ):
=======
        runs, token = self._search_runs(experiment_ids, filter_string, run_view_type, max_results,
                                        order_by, page_token, columns_to_whitelist)
        return PagedList(runs, token)

    @abstractmethod
    def _search_runs(self, experiment_ids, filter_string, run_view_type, max_results, order_by,
                     page_token, columns_to_whitelist):
>>>>>>> 974b164a
        """
        Return runs that match the given list of search expressions within the experiments, as
        well as a pagination token (indicating where the next page should start). Subclasses of
        ``AbstractStore`` should implement this method to support pagination instead of
        ``search_runs``.

        See ``search_runs`` for parameter descriptions.

        :return: A tuple of ``runs`` and ``token`` where ``runs`` is a list of
            :py:class:`mlflow.entities.Run` objects that satisfy the search expressions,
            and ``token`` is the pagination token for the next page of results.
        """
        pass

    def list_run_infos(
        self,
        experiment_id,
        run_view_type,
        max_results=SEARCH_MAX_RESULTS_DEFAULT,
        order_by=None,
        page_token=None,
    ):
        """
        Return run information for runs which belong to the experiment_id.

        :param experiment_id: The experiment id which to search
        :param run_view_type: ACTIVE_ONLY, DELETED_ONLY, or ALL runs
        :param max_results: Maximum number of results desired.
        :param order_by: List of order_by clauses.
        :param page_token: Token specifying the next page of results. It should be obtained from
            a ``list_run_infos`` call.

        :return: A list of :py:class:`mlflow.entities.RunInfo` objects that satisfy the
            search expressions. The pagination token for the next page can be obtained via the
            ``token`` attribute of the object; however, some store implementations may not support
            pagination and thus the returned token would not be meaningful in such cases.
        """
        search_result = self.search_runs(
            [experiment_id], None, run_view_type, max_results, order_by, page_token
        )
        return PagedList([run.info for run in search_result], search_result.token)

    @abstractmethod
    def log_batch(self, run_id, metrics, params, tags):
        """
        Log multiple metrics, params, and tags for the specified run

        :param run_id: String id for the run
        :param metrics: List of :py:class:`mlflow.entities.Metric` instances to log
        :param params: List of :py:class:`mlflow.entities.Param` instances to log
        :param tags: List of :py:class:`mlflow.entities.RunTag` instances to log

        :return: None.
        """
        pass

    @experimental
    @abstractmethod
    def record_logged_model(self, run_id, mlflow_model):
        """
        Record logged model information with tracking store. The list of logged model infos is
        maintained in a mlflow.models tag in JSON format.

        Note: The actual models are logged as artifacts via artifact repository.

        :param run_id: String id for the run
        :param mlflow_model: Model object to be recorded.

        NB: This API is experimental and may change in the future. The default implementation is a
        no-op.

        :return: None.
        """
        pass

    @abstractmethod
    def update_artifacts_location(self, run_id, new_artifacts_location):
        """
        Update the location of artifacts for the specified run

        :param run_id: String id for the run
        :param new_artifact_location: String new artifact location

        :return: None
        """
        pass<|MERGE_RESOLUTION|>--- conflicted
+++ resolved
@@ -206,17 +206,6 @@
         """
         pass
 
-<<<<<<< HEAD
-    def search_runs(
-        self,
-        experiment_ids,
-        filter_string,
-        run_view_type,
-        max_results=SEARCH_MAX_RESULTS_DEFAULT,
-        order_by=None,
-        page_token=None,
-    ):
-=======
     @abstractmethod
     def list_all_columns(self, experiment_id, run_view_type):
         """
@@ -232,7 +221,6 @@
     def search_runs(self, experiment_ids, filter_string, run_view_type,
                     max_results=SEARCH_MAX_RESULTS_DEFAULT, order_by=None, page_token=None,
                     columns_to_whitelist=None):
->>>>>>> 974b164a
         """
         Return runs that match the given list of search expressions within the experiments.
 
@@ -251,17 +239,6 @@
             attribute of the object; however, some store implementations may not support pagination
             and thus the returned token would not be meaningful in such cases.
         """
-<<<<<<< HEAD
-        runs, token = self._search_runs(
-            experiment_ids, filter_string, run_view_type, max_results, order_by, page_token
-        )
-        return PagedList(runs, token)
-
-    @abstractmethod
-    def _search_runs(
-        self, experiment_ids, filter_string, run_view_type, max_results, order_by, page_token
-    ):
-=======
         runs, token = self._search_runs(experiment_ids, filter_string, run_view_type, max_results,
                                         order_by, page_token, columns_to_whitelist)
         return PagedList(runs, token)
@@ -269,7 +246,6 @@
     @abstractmethod
     def _search_runs(self, experiment_ids, filter_string, run_view_type, max_results, order_by,
                      page_token, columns_to_whitelist):
->>>>>>> 974b164a
         """
         Return runs that match the given list of search expressions within the experiments, as
         well as a pagination token (indicating where the next page should start). Subclasses of
