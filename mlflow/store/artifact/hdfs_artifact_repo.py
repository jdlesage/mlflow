import os
import posixpath
import tempfile
import logging
from contextlib import contextmanager
import subprocess
import shlex

from six.moves import urllib

from mlflow.entities import FileInfo
from mlflow.store.artifact.artifact_repo import ArtifactRepository
from mlflow.utils.file_utils import mkdir, relative_path_to_artifact_path

_logger = logging.getLogger(__name__)
HAR_EXTENSION = ".har"


class HdfsArtifactRepository(ArtifactRepository):
    """
    Stores artifacts on HDFS.

    This repository is used with URIs of the form ``hdfs:/<path>``. The repository can only be used
    together with the RestStore.
    """

    def __init__(self, artifact_uri):
        self.scheme, self.host, self.port, self.path = _resolve_connection_params(artifact_uri)
        super(HdfsArtifactRepository, self).__init__(artifact_uri)

    def log_artifact(self, local_file, artifact_path=None):
        """
            Log artifact in hdfs.
        :param local_file: source file path
        :param artifact_path: when specified will attempt to write under artifact_uri/artifact_path
        """
        hdfs_base_path = _resolve_base_path(self.path, artifact_path)

        with hdfs_system(scheme=self.scheme, host=self.host, port=self.port) as hdfs:
            _, file_name = os.path.split(local_file)
            destination = posixpath.join(hdfs_base_path, file_name)
            with hdfs.open(destination, "wb") as output:
                output.write(open(local_file, "rb").read())

    def log_artifacts(self, local_dir, artifact_path=None):
        """
            Log artifacts in hdfs.
            Missing remote sub-directories will be created if needed.
        :param local_dir: source dir path
        :param artifact_path: when specified will attempt to write under artifact_uri/artifact_path
        """
        hdfs_base_path = _resolve_base_path(self.path, artifact_path)

        with hdfs_system(scheme=self.scheme, host=self.host, port=self.port) as hdfs:

            if not hdfs.exists(hdfs_base_path):
                hdfs.mkdir(hdfs_base_path)

            for subdir_path, _, files in os.walk(local_dir):

                relative_path = _relative_path_local(local_dir, subdir_path)

                hdfs_subdir_path = (
                    posixpath.join(hdfs_base_path, relative_path)
                    if relative_path
                    else hdfs_base_path
                )

                if not hdfs.exists(hdfs_subdir_path):
                    hdfs.mkdir(hdfs_subdir_path)

                for each_file in files:
                    source = os.path.join(subdir_path, each_file)
                    destination = posixpath.join(hdfs_subdir_path, each_file)
                    with hdfs.open(destination, "wb") as output_stream:
                        output_stream.write(open(source, "rb").read())

    def list_artifacts(self, path=None):
        """
            Lists files and directories under artifacts directory for the current run_id.
            (self.path contains the base path - hdfs:/some/path/run_id/artifacts)

            :param path: Relative source path. Possible subdirectory existing under
                         hdfs:/some/path/run_id/artifacts
            :return: List of FileInfos under given path
        """
        hdfs_base_path = _resolve_base_path(self.path, path)

        with hdfs_system(scheme=self.scheme, host=self.host, port=self.port) as hdfs:
            paths = []
            if hdfs.exists(hdfs_base_path):
                for file_detail in hdfs.ls(hdfs_base_path, detail=True):
                    file_name = file_detail.get("name")
                    # Strip off anything that comes before the artifact root e.g. hdfs://name
                    offset = file_name.index(self.path)
                    rel_path = _relative_path_remote(
                        self.path, file_name[offset:])
                    is_dir = file_detail.get("kind") == "directory"
                    size = file_detail.get("size")
                    paths.append(FileInfo(rel_path, is_dir, size))
            return sorted(paths, key=lambda f: paths)

    def _walk_path(self, hdfs, hdfs_path):
        if hdfs.exists(hdfs_path):
            if hdfs.isdir(hdfs_path):
                for subdir, _, files in hdfs.walk(hdfs_path):
                    if subdir != hdfs_path:
                        yield subdir, hdfs.isdir(subdir), hdfs.info(subdir).get("size")
                    for f in files:
                        file_path = posixpath.join(subdir, f)
                        yield file_path, hdfs.isdir(file_path), hdfs.info(file_path).get("size")
            else:
                yield hdfs_path, False, hdfs.info(hdfs_path).get("size")

    def download_artifacts(self, artifact_path, dst_path=None):
        """
            Download an artifact file or directory to a local directory/file if applicable, and
            return a local path for it.
            The caller is responsible for managing the lifecycle of the downloaded artifacts.

            (self.path contains the base path - hdfs:/some/path/run_id/artifacts)

            :param artifact_path: Relative source path to the desired artifacts file or directory.
            :param dst_path: Absolute path of the local filesystem destination directory to which
                             to download the specified artifacts. This directory must already
                             exist. If unspecified, the artifacts will be downloaded to a new,
                             uniquely-named
                             directory on the local filesystem.

            :return: Absolute path of the local filesystem location containing the downloaded
            artifacts - file/directory.
        """

        hdfs_base_path = _resolve_base_path(self.path, artifact_path)
        local_dir = _tmp_dir(dst_path)

        with hdfs_system(scheme=self.scheme, host=self.host, port=self.port) as hdfs:

            if not hdfs.isdir(hdfs_base_path):
                local_path = os.path.join(
                    local_dir, os.path.normpath(artifact_path))
                _download_hdfs_file(hdfs, hdfs_base_path, local_path)
                return local_path

            for path, is_dir, _ in self._walk_path(hdfs, hdfs_base_path):

                relative_path = _relative_path_remote(hdfs_base_path, path)
                local_path = os.path.join(local_dir, relative_path) if relative_path else local_dir

                if is_dir:
                    mkdir(local_path)
                else:
                    _download_hdfs_file(hdfs, path, local_path)
            return local_dir

    def _download_file(self, remote_file_path, local_path):
<<<<<<< HEAD
        raise MlflowException("This is not implemented. Should never be called.")
=======
        _, _, _, path = _resolve_connection_params(remote_file_path)
        if path.endswith('/'):
            path = path[:-1]
        with hdfs_system(scheme=self.scheme, host=self.host, port=self.port) as hdfs:
            local_path = os.path.join(local_path, os.path.normpath(path.split('/')[-1]))
            _download_hdfs_file(hdfs, path, local_path)
>>>>>>> 974b164a

    def delete_artifacts(self, artifact_path=None):
        path = posixpath.join(self.path, artifact_path) if artifact_path else self.path
        with hdfs_system(scheme=self.scheme, host=self.host, port=self.port) as hdfs:
            hdfs.delete(path, recursive=True)


@contextmanager
def hdfs_system(scheme, host, port):
    """
        hdfs system context - Attempt to establish the connection to hdfs
        and yields HadoopFileSystem

    :param scheme: scheme or use hdfs:// as default
    :param host: hostname or when relaying on the core-site.xml config use 'default'
    :param port: port or when relaying on the core-site.xml config use 0
    """
    import pyarrow as pa

    kerb_ticket = os.getenv("MLFLOW_KERBEROS_TICKET_CACHE")
    kerberos_user = os.getenv("MLFLOW_KERBEROS_USER")
    extra_conf = _parse_extra_conf(os.getenv("MLFLOW_PYARROW_EXTRA_CONF"))

    if host:
        host = scheme + "://" + host
    else:
        host = "default"

    connected = pa.hdfs.connect(
        host=host,
        port=port or 0,
        user=kerberos_user,
        kerb_ticket=kerb_ticket,
        extra_conf=extra_conf,
    )
    yield connected
    connected.close()


class HdfsArtifactRepositoryException(Exception):
    pass


def _resolve_connection_params(artifact_uri):
    parsed = urllib.parse.urlparse(artifact_uri)

    if parsed.scheme == "har":
        return _parse_har_filesystem(artifact_uri)

    return parsed.scheme, parsed.hostname, parsed.port, parsed.path


def _parse_har_filesystem(artifact_uri):
    har_extension_index = artifact_uri.find(HAR_EXTENSION)
    if har_extension_index < 0:
        error_msg = "{0} is not valid hadoop archive path: no .har extension in path.".format(
            artifact_uri)
        raise HdfsArtifactRepositoryException(error_msg)
    archive_path = artifact_uri[:har_extension_index + len(HAR_EXTENSION)]
    return "har", archive_path, 0, artifact_uri


def _resolve_base_path(path, artifact_path):
    if path == artifact_path:
        return path
    if artifact_path:
        return posixpath.join(path, artifact_path)
    return path


def _relative_path(base_dir, subdir_path, path_module):
    relative_path = path_module.relpath(subdir_path, base_dir)
    return relative_path if relative_path != "." else None


def _relative_path_local(base_dir, subdir_path):
    rel_path = _relative_path(base_dir, subdir_path, os.path)
    return relative_path_to_artifact_path(rel_path) if rel_path is not None else None


def _relative_path_remote(base_dir, subdir_path):
    return _relative_path(base_dir, subdir_path, posixpath)


def _tmp_dir(local_path):
    return os.path.abspath(tempfile.mkdtemp(dir=local_path))


def _download_hdfs_file(hdfs, remote_file_path, local_file_path):
    # Ensure all required directories exist. Without doing this nested files can't be downloaded.
    dirs = os.path.dirname(local_file_path)
    if not os.path.exists(dirs):
        os.makedirs(dirs)
    with open(local_file_path, "wb") as f:
        f.write(hdfs.open(remote_file_path, "rb").read())


def _parse_extra_conf(extra_conf):
    if extra_conf:

        def as_pair(config):
            key, val = config.split("=")
            return key, val

        list_of_key_val = [as_pair(conf) for conf in extra_conf.split(",")]
        return dict(list_of_key_val)
    return None


def archive_artifacts(hdfs_artifact_repository, dest_path, archive_name):
    """
    Use hadoop archive to store all artifacts of a run in a har

    :param artifact_path: String path of run artifacts
    :param dest_path: String path directory where to create the archive
    :param archive_name: String name of the archive

    :return: path to the new artifact
    :note: It overrides existing archive.
    """
    # clean existing archive if exists
    remove_folder(dest_path + '/' + archive_name)

    files_info = hdfs_artifact_repository.list_artifacts()
    if not files_info:
        return ""
    list_artifacts = " ".join([file_info.path for file_info in files_info])
    cmd = "hadoop archive -archiveName {archive_name} -p {artifact_path} "\
        "{list_artifacts} {dest_path}".format(
            archive_name=archive_name, artifact_path=hdfs_artifact_repository.path,
            list_artifacts=list_artifacts, dest_path=dest_path)
    _logger.info("Command to execute to archive artifacts: %s", cmd)
    subprocess.check_output(shlex.split(cmd))
    _, _, _, path_in_hdfs = _resolve_connection_params(dest_path)
    return "har://{scheme}-{host}{path_in_hdfs}/{archive_name}".format(
        scheme=hdfs_artifact_repository.scheme,
        host=hdfs_artifact_repository.host,
        path_in_hdfs=path_in_hdfs,
        archive_name=archive_name)


def remove_folder(hdfs_folder):
    """
    Remove recursively a folder on hdfs

    :param hdfs_folder: folder to remove
    """
    folder_path = _resolve_base_path(hdfs_folder, hdfs_folder)
    scheme, host, port, path = _resolve_connection_params(folder_path)
    with hdfs_system(scheme, host, port) as hdfs:
        if hdfs.exists(path):
            hdfs.rm(path, recursive=True)<|MERGE_RESOLUTION|>--- conflicted
+++ resolved
@@ -154,16 +154,12 @@
             return local_dir
 
     def _download_file(self, remote_file_path, local_path):
-<<<<<<< HEAD
-        raise MlflowException("This is not implemented. Should never be called.")
-=======
         _, _, _, path = _resolve_connection_params(remote_file_path)
         if path.endswith('/'):
             path = path[:-1]
         with hdfs_system(scheme=self.scheme, host=self.host, port=self.port) as hdfs:
             local_path = os.path.join(local_path, os.path.normpath(path.split('/')[-1]))
             _download_hdfs_file(hdfs, path, local_path)
->>>>>>> 974b164a
 
     def delete_artifacts(self, artifact_path=None):
         path = posixpath.join(self.path, artifact_path) if artifact_path else self.path
