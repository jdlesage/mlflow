from __future__ import print_function

import os
import re

from six.moves import urllib

from mlflow.utils import process
from mlflow.store.artifact.hdfs_artifact_repo import HdfsArtifactRepository

DBFS_PREFIX = "dbfs:/"
S3_PREFIX = "s3://"
GS_PREFIX = "gs://"
VIEWFS_PREFIX = "viewfs://"
HDFS_PREFIX = "hdfs://"
HAR_PREFIX = "har://"
DBFS_REGEX = re.compile("^%s" % re.escape(DBFS_PREFIX))
S3_REGEX = re.compile("^%s" % re.escape(S3_PREFIX))
GS_REGEX = re.compile("^%s" % re.escape(GS_PREFIX))
VIEWFS_REGEX = re.compile("^%s" % re.escape(VIEWFS_PREFIX))
HDFS_REGEX = re.compile("^%s" % re.escape(HDFS_PREFIX))
HAR_REGEX = re.compile("^%s" % re.escape(HAR_PREFIX))


class DownloadException(Exception):
    pass


def _fetch_dbfs(uri, local_path):
    print(
        "=== Downloading DBFS file %s to local path %s ===" %
        (uri, os.path.abspath(local_path))
    )
    process.exec_cmd(cmd=["databricks", "fs", "cp", "-r", uri, local_path])


def _fetch_s3(uri, local_path):
    import boto3
    print("=== Downloading S3 object %s to local path %s ===" % (uri, os.path.abspath(local_path)))
<<<<<<< HEAD

    client_kwargs = {}
    endpoint_url = os.environ.get('MLFLOW_S3_ENDPOINT_URL')

    if endpoint_url:
        client_kwargs['endpoint_url'] = endpoint_url

    (bucket, s3_path) = parse_s3_uri(uri)
    boto3.client('s3', **client_kwargs).download_file(bucket, s3_path, local_path)
=======
    (bucket, s3_path) = parse_simple_uri(uri, ["s3"])
    boto3.client('s3').download_file(bucket, s3_path, local_path)
>>>>>>> 32f1e28d


def _fetch_gs(uri, local_path):
    from google.cloud import storage
    print("=== Downloading GCS file %s to local path %s ===" % (uri, os.path.abspath(local_path)))
    (bucket, gs_path) = parse_simple_uri(uri, ["gs"])
    storage.Client().bucket(bucket).blob(gs_path).download_to_filename(local_path)


def _fetch_hdfs(uri, local_path):
    print("=== Downloading HDFS file %s to local path %s ===" % (uri, os.path.abspath(local_path)))
    parse_simple_uri(uri, ["hdfs", "viewfs", "har"])
    hdfs_repo = HdfsArtifactRepository(uri)
    hdfs_repo._download_file(uri, local_path)


def parse_simple_uri(uri, scheme):
    parsed = urllib.parse.urlparse(uri)
    if parsed.scheme not in scheme:
        raise Exception("Not an %s URI: %s" % (str(scheme).upper(), uri))
    path = parsed.path
    if path.startswith('/'):
        path = path[1:]
    return parsed.netloc, path


def is_uri(string):
    parsed_uri = urllib.parse.urlparse(string)
    return len(parsed_uri.scheme) > 0


def download_uri(uri, output_path):
    if DBFS_REGEX.match(uri):
        _fetch_dbfs(uri, output_path)
    elif S3_REGEX.match(uri):
        _fetch_s3(uri, output_path)
    elif GS_REGEX.match(uri):
        _fetch_gs(uri, output_path)
    elif VIEWFS_REGEX.match(uri) or HDFS_REGEX.match(uri) or HAR_REGEX.match(uri):
        _fetch_hdfs(uri, output_path)
    else:
        raise DownloadException("`uri` must be a DBFS (%s), S3 (%s), HDFS (%s), VIEWFS (%s), "
                                "or GCS (%s) URI, got %s" % (DBFS_PREFIX, S3_PREFIX, HDFS_PREFIX,
                                                             VIEWFS_PREFIX, GS_PREFIX, uri))<|MERGE_RESOLUTION|>--- conflicted
+++ resolved
@@ -37,7 +37,6 @@
 def _fetch_s3(uri, local_path):
     import boto3
     print("=== Downloading S3 object %s to local path %s ===" % (uri, os.path.abspath(local_path)))
-<<<<<<< HEAD
 
     client_kwargs = {}
     endpoint_url = os.environ.get('MLFLOW_S3_ENDPOINT_URL')
@@ -45,12 +44,8 @@
     if endpoint_url:
         client_kwargs['endpoint_url'] = endpoint_url
 
-    (bucket, s3_path) = parse_s3_uri(uri)
+    (bucket, s3_path) = parse_simple_uri(uri, ["s3"])
     boto3.client('s3', **client_kwargs).download_file(bucket, s3_path, local_path)
-=======
-    (bucket, s3_path) = parse_simple_uri(uri, ["s3"])
-    boto3.client('s3').download_file(bucket, s3_path, local_path)
->>>>>>> 32f1e28d
 
 
 def _fetch_gs(uri, local_path):
