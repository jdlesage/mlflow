--- conflicted
+++ resolved
@@ -397,13 +397,8 @@
     assert mlflow_client.get_run(run_id).info.end_time <= int(time.time() * 1000)
 
 
-<<<<<<< HEAD
-def test_artifacts(mlflow_client):
+def test_artifacts(mlflow_client, backend_store_uri):
     experiment_id = mlflow_client.create_experiment("Art In Fact")
-=======
-def test_artifacts(mlflow_client, backend_store_uri):
-    experiment_id = mlflow_client.create_experiment('Art In Fact')
->>>>>>> 974b164a
     experiment_info = mlflow_client.get_experiment(experiment_id)
     assert experiment_info.artifact_location.startswith(
         path_to_local_file_uri(SUITE_ARTIFACT_ROOT_DIR)
