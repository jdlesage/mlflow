from mlflow.utils.file_utils import TempDir
import os
import shlex
import sys
from tempfile import NamedTemporaryFile

import mock
import pytest
from mock import call, mock_open
from pyarrow import HadoopFileSystem

from mlflow.entities import FileInfo

from mlflow.store.artifact.hdfs_artifact_repo import HdfsArtifactRepository, _resolve_base_path, \
    _relative_path_remote, _parse_extra_conf, _download_hdfs_file, _parse_har_filesystem, \
    HdfsArtifactRepositoryException, archive_artifacts


@mock.patch('pyarrow.hdfs.HadoopFileSystem')
def test_log_artifact(hdfs_system_mock):
    repo = HdfsArtifactRepository('hdfs://host_name:8020/hdfs/path')

    with TempDir() as tmp_dir:
        local_file = tmp_dir.path('sample_file')
        with open(local_file, "w") as f:
            f.write('PyArrow Works')

        repo.log_artifact(local_file, 'more_path/some')

        hdfs_system_mock.assert_called_once_with(extra_conf=None,
<<<<<<< HEAD
                                                 host='hdfs://host_name',
=======
                                                 host='host_name',
>>>>>>> 2c611608
                                                 kerb_ticket=None, port=8020,
                                                 user=None)

        open_mock = hdfs_system_mock.return_value.open
        open_mock.assert_called_once_with('/hdfs/path/more_path/some/sample_file', 'wb')

        write_mock = open_mock.return_value.__enter__.return_value.write
        write_mock.assert_called_once_with(b'PyArrow Works')


@mock.patch('pyarrow.hdfs.HadoopFileSystem')
def test_log_artifact_viewfs(hdfs_system_mock):
    repo = HdfsArtifactRepository('viewfs://host_name/mypath')

    with TempDir() as tmp_dir:
        local_file = tmp_dir.path('sample_file')
        with open(local_file, "w") as f:
            f.write('PyArrow Works')

        repo.log_artifact(local_file, 'more_path/some')

        hdfs_system_mock.assert_called_once_with(extra_conf=None,
                                                 host="viewfs://host_name",
                                                 kerb_ticket=None, port=0,
                                                 user=None)

        open_mock = hdfs_system_mock.return_value.open
        open_mock.assert_called_once_with('/mypath/more_path/some/sample_file', 'wb')

        write_mock = open_mock.return_value.__enter__.return_value.write
        write_mock.assert_called_once_with(b'PyArrow Works')


@mock.patch('pyarrow.hdfs.HadoopFileSystem')
def test_log_artifact_with_kerberos_setup(hdfs_system_mock):
    if sys.platform == 'win32':
        pytest.skip()
    os.environ['MLFLOW_KERBEROS_TICKET_CACHE'] = '/tmp/krb5cc_22222222'
    os.environ['MLFLOW_KERBEROS_USER'] = 'some_kerberos_user'

    repo = HdfsArtifactRepository('hdfs:///some/maybe/path')

    with NamedTemporaryFile() as tmp_local_file:
        tmp_local_file.write(b'PyArrow Works')
        tmp_local_file.seek(0)

        repo.log_artifact(tmp_local_file.name, 'test_hdfs/some/path')

        hdfs_system_mock.assert_called_once_with(extra_conf=None,
                                                 host='default',
                                                 kerb_ticket='/tmp/krb5cc_22222222', port=0,
                                                 user='some_kerberos_user')

        # TODO: refactor this magic ...
        write_mock = hdfs_system_mock.return_value.open.return_value.__enter__.return_value.write
        write_mock.assert_called_once_with(b'PyArrow Works')


@mock.patch('pyarrow.hdfs.HadoopFileSystem')
def test_log_artifact_with_invalid_local_dir(_):
    repo = HdfsArtifactRepository('hdfs://host_name:8020/maybe/path')

    with pytest.raises(Exception,
                       match="No such file or directory: '/not/existing/local/path'"):
        repo.log_artifact('/not/existing/local/path', 'test_hdfs/some/path')


@mock.patch('pyarrow.hdfs.HadoopFileSystem')
def test_log_artifacts(hdfs_system_mock):
    os.environ['MLFLOW_KERBEROS_TICKET_CACHE'] = '/tmp/krb5cc_22222222'
    os.environ['MLFLOW_KERBEROS_USER'] = 'some_kerberos_user'

    repo = HdfsArtifactRepository('hdfs:///some_path/maybe/path')

    with TempDir() as root_dir:
        with open(root_dir.path("file_one.txt"), "w") as f:
            f.write('PyArrow Works once')

        os.mkdir(root_dir.path("subdir"))
        with open(root_dir.path("subdir/file_two.txt"), "w") as f:
            f.write('PyArrow Works two')

        repo.log_artifacts(root_dir._path)

        hdfs_system_mock.assert_called_once_with(extra_conf=None,
                                                 host='default',
                                                 kerb_ticket='/tmp/krb5cc_22222222', port=0,
                                                 user='some_kerberos_user')

        open_mock = hdfs_system_mock.return_value.open
        open_mock.assert_has_calls(calls=[call('/some_path/maybe/path/file_one.txt', 'wb'),
                                          call('/some_path/maybe/path/subdir/file_two.txt', 'wb')],
                                   any_order=True)
        write_mock = open_mock.return_value.__enter__.return_value.write
        write_mock.assert_has_calls(calls=[call(b'PyArrow Works once'),
                                           call(b'PyArrow Works two')],
                                    any_order=True)


@mock.patch('pyarrow.hdfs.HadoopFileSystem')
def test_list_artifacts_root(hdfs_system_mock):
    repo = HdfsArtifactRepository('hdfs://host/some/path')

    expected = [FileInfo('model', True, 0)]

    hdfs_system_mock.return_value.ls.return_value = [{
        'kind': 'directory',
        'name': 'hdfs://host/some/path/model',
        'size': 0,
    }]

    actual = repo.list_artifacts()

    assert actual == expected


@mock.patch('pyarrow.hdfs.HadoopFileSystem')
def test_list_artifacts_nested(hdfs_system_mock):
    repo = HdfsArtifactRepository('hdfs://host/some/path')

    expected = [FileInfo('model/conda.yaml', False, 33),
                FileInfo('model/model.pkl', False, 33),
                FileInfo('model/MLmodel', False, 33)]

    hdfs_system_mock.return_value.ls.return_value = [{
        'kind': 'file',
        'name': 'hdfs://host/some/path/model/conda.yaml',
        'size': 33,
    },
        {
        'kind': 'file',
            'name': 'hdfs://host/some/path/model/model.pkl',
            'size': 33,
    },
        {
        'kind': 'file',
            'name': 'hdfs://host/some/path/model/MLmodel',
            'size': 33,
    }]

    actual = repo.list_artifacts('model')

    assert actual == expected


@mock.patch('pyarrow.hdfs.HadoopFileSystem', spec=HadoopFileSystem)
def test_list_artifacts_empty_hdfs_dir(hdfs_system_mock):
    hdfs_system_mock.return_value.exists.return_value = False

    repo = HdfsArtifactRepository('hdfs://some_path/maybe/path')
    actual = repo.list_artifacts()
    assert actual == []


def test_resolve_path():
    assert _resolve_base_path('/dir/some/path', None) == '/dir/some/path'
    assert _resolve_base_path('/dir/some/path', 'subdir/path') == '/dir/some/path/subdir/path'


def test_relative_path():
    assert _relative_path_remote('/dir/some', '/dir/some/path/file.txt') == 'path/file.txt'
    assert _relative_path_remote('/dir/some', '/dir/some') is None


def test_parse_extra_conf():
    assert _parse_extra_conf("fs.permissions.umask-mode=022,some_other.extra.conf=abcd") == \
        {'fs.permissions.umask-mode': '022',
            'some_other.extra.conf': 'abcd'}
    assert _parse_extra_conf(None) is None

    with pytest.raises(Exception):
        _parse_extra_conf("missing_equals_sign")


def test_download_artifacts():
    expected_data = b"hello"
    artifact_path = "test.txt"
    # mock hdfs
    hdfs = mock.Mock()
    hdfs.open = mock_open(read_data=expected_data)

    with TempDir() as tmp_dir:
        _download_hdfs_file(hdfs, artifact_path,
                            os.path.join(tmp_dir.path(), artifact_path))
        with open(os.path.join(tmp_dir.path(), artifact_path), "rb") as fd:
            assert expected_data == fd.read()


@mock.patch('pyarrow.hdfs.HadoopFileSystem')
def test_delete_artifacts(hdfs_system_mock):
    delete_mock = hdfs_system_mock.return_value.delete
    repo = HdfsArtifactRepository('hdfs:/some_path/maybe/path')
    repo.delete_artifacts('artifacts')
    delete_mock.assert_called_once_with('/some_path/maybe/path/artifacts', recursive=True)


@pytest.mark.parametrize("uri,expected_path,expected_uri",
                         [("har://hdfs-root/user/j.doe/myarchive.har/",
                           "har://hdfs-root/user/j.doe/myarchive.har",
                           "har://hdfs-root/user/j.doe/myarchive.har/"),
                          ("har://hdfs-root/user/j.doe/myarchive.har/subfolder",
                           "har://hdfs-root/user/j.doe/myarchive.har",
                           "har://hdfs-root/user/j.doe/myarchive.har/subfolder")])
def test_har_resolve_connection_params(uri, expected_path, expected_uri):
    scheme, path, port, computed_uri = _parse_har_filesystem(uri)
    assert "har" == scheme
    assert expected_path == path
    assert 0 == port
    assert expected_uri == computed_uri


@pytest.mark.raises(HdfsArtifactRepositoryException)
@pytest.mark.parametrize("uri", ["har:///hdfs-root/user/j.doe/blah",
                                 "har:///hdfs-root/user/j.doe/har/"])
def test_har_resolve_wrong_path(uri):
    _parse_har_filesystem(uri)


@mock.patch("subprocess.check_output")
@mock.patch("mlflow.store.artifact.hdfs_artifact_repo.remove_folder")
def test_archive_artifacts(mock_remove_folder, mock_checkoutput):
    run_folder = "hdfs://root/user/j.doe/experiment/1/xxxyyy"
    mock_hdfs_artifact_repo = mock.Mock(spec=HdfsArtifactRepository)
    mock_hdfs_artifact_repo.list_artifacts.return_value = [
        FileInfo("foo", True, 0), FileInfo("bar", True, 0)]
    mock_hdfs_artifact_repo.scheme = "hdfs"
    mock_hdfs_artifact_repo.host = "root"
    mock_hdfs_artifact_repo.path = "{run_folder}/artifacts".format(run_folder=run_folder)
    expected_har_path = "har://hdfs-root/user/j.doe/experiment/1/xxxyyy/artifacts.har"
    expected_package_cmd = "hadoop archive -archiveName artifacts.har "\
        "-p hdfs://root/user/j.doe/experiment/1/xxxyyy/artifacts foo bar "\
        "hdfs://root/user/j.doe/experiment/1/xxxyyy"
    assert expected_har_path == archive_artifacts(
        mock_hdfs_artifact_repo, run_folder, "artifacts.har")
    mock_remove_folder.assert_called_once()
    mock_checkoutput.assert_called_once_with(shlex.split(expected_package_cmd))


@mock.patch("mlflow.store.artifact.hdfs_artifact_repo.remove_folder")
def test_archive_artifacts_empty_run(mock_remove_folder):
    run_folder = "hdfs://root/user/j.doe/experiment/1/xxxyyyyyy"
    mock_hdfs_artifact_repo = mock.Mock(spec=HdfsArtifactRepository)
    mock_hdfs_artifact_repo.list_artifacts.return_value = []
    mock_hdfs_artifact_repo.host = "root"
    mock_hdfs_artifact_repo.path = "{run_folder}/artifacts".format(run_folder=run_folder)
    expected_har_path = ""
    assert expected_har_path == archive_artifacts(
        mock_hdfs_artifact_repo, run_folder, "artifacts.har")
    mock_remove_folder.assert_called_once()


@mock.patch('pyarrow.hdfs.HadoopFileSystem', spec=HadoopFileSystem)
def test_download_file(hdfs_system_mock):
    expected_data = b"hello"
    artifact_paths = ["hdfs://host/test.txt", "hdfs://host/test.txt/"]
    hdfs_system_mock.return_value.open = mock_open(read_data=expected_data)

    for artifact_path in artifact_paths:
        hdfs_repo = HdfsArtifactRepository(artifact_path)
        with TempDir() as tmp_dir:
            hdfs_repo._download_file(artifact_path,
                                     tmp_dir.path())
            with open(os.path.join(tmp_dir.path(), 'test.txt'), "rb") as fd:
                assert expected_data == fd.read()<|MERGE_RESOLUTION|>--- conflicted
+++ resolved
@@ -28,11 +28,8 @@
         repo.log_artifact(local_file, 'more_path/some')
 
         hdfs_system_mock.assert_called_once_with(extra_conf=None,
-<<<<<<< HEAD
+                                                 driver='libhdfs',
                                                  host='hdfs://host_name',
-=======
-                                                 host='host_name',
->>>>>>> 2c611608
                                                  kerb_ticket=None, port=8020,
                                                  user=None)
 
@@ -55,6 +52,7 @@
         repo.log_artifact(local_file, 'more_path/some')
 
         hdfs_system_mock.assert_called_once_with(extra_conf=None,
+                                                 driver='libhdfs',
                                                  host="viewfs://host_name",
                                                  kerb_ticket=None, port=0,
                                                  user=None)
@@ -82,6 +80,7 @@
         repo.log_artifact(tmp_local_file.name, 'test_hdfs/some/path')
 
         hdfs_system_mock.assert_called_once_with(extra_conf=None,
+                                                 driver='libhdfs',
                                                  host='default',
                                                  kerb_ticket='/tmp/krb5cc_22222222', port=0,
                                                  user='some_kerberos_user')
@@ -118,6 +117,7 @@
         repo.log_artifacts(root_dir._path)
 
         hdfs_system_mock.assert_called_once_with(extra_conf=None,
+                                                 driver='libhdfs',
                                                  host='default',
                                                  kerb_ticket='/tmp/krb5cc_22222222', port=0,
                                                  user='some_kerberos_user')
