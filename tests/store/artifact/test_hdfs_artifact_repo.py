--- conflicted
+++ resolved
@@ -10,21 +10,17 @@
 from pyarrow import HadoopFileSystem
 
 from mlflow.entities import FileInfo
-<<<<<<< HEAD
 from mlflow.store.artifact.hdfs_artifact_repo import (
     HdfsArtifactRepository,
     _resolve_base_path,
     _relative_path_remote,
     _parse_extra_conf,
     _download_hdfs_file,
+    _parse_har_filesystem,
+    HdfsArtifactRepositoryException,
+    archive_artifacts
 )
 from mlflow.utils.file_utils import TempDir
-=======
-
-from mlflow.store.artifact.hdfs_artifact_repo import HdfsArtifactRepository, _resolve_base_path, \
-    _relative_path_remote, _parse_extra_conf, _download_hdfs_file, _parse_har_filesystem, \
-    HdfsArtifactRepositoryException, archive_artifacts
->>>>>>> 974b164a
 
 
 @mock.patch("pyarrow.hdfs.HadoopFileSystem")
@@ -78,11 +74,7 @@
     os.environ["MLFLOW_KERBEROS_TICKET_CACHE"] = "/tmp/krb5cc_22222222"
     os.environ["MLFLOW_KERBEROS_USER"] = "some_kerberos_user"
 
-<<<<<<< HEAD
     repo = HdfsArtifactRepository("hdfs:/some/maybe/path")
-=======
-    repo = HdfsArtifactRepository('hdfs:///some/maybe/path')
->>>>>>> 974b164a
 
     with NamedTemporaryFile() as tmp_local_file:
         tmp_local_file.write(b"PyArrow Works")
@@ -116,11 +108,7 @@
     os.environ["MLFLOW_KERBEROS_TICKET_CACHE"] = "/tmp/krb5cc_22222222"
     os.environ["MLFLOW_KERBEROS_USER"] = "some_kerberos_user"
 
-<<<<<<< HEAD
     repo = HdfsArtifactRepository("hdfs:/some_path/maybe/path")
-=======
-    repo = HdfsArtifactRepository('hdfs:///some_path/maybe/path')
->>>>>>> 974b164a
 
     with TempDir() as root_dir:
         with open(root_dir.path("file_one.txt"), "w") as f:
@@ -160,17 +148,9 @@
 
     expected = [FileInfo("model", True, 0)]
 
-<<<<<<< HEAD
     hdfs_system_mock.return_value.ls.return_value = [
         {"kind": "directory", "name": "hdfs://host/some/path/model", "size": 0}
     ]
-=======
-    hdfs_system_mock.return_value.ls.return_value = [{
-        'kind': 'directory',
-        'name': 'hdfs://host/some/path/model',
-        'size': 0,
-    }]
->>>>>>> 974b164a
 
     actual = repo.list_artifacts()
 
@@ -179,7 +159,6 @@
 
 @mock.patch("pyarrow.hdfs.HadoopFileSystem")
 def test_list_artifacts_nested(hdfs_system_mock):
-<<<<<<< HEAD
     repo = HdfsArtifactRepository("hdfs:://host/some/path")
 
     expected = [
@@ -195,31 +174,6 @@
     ]
 
     actual = repo.list_artifacts("model")
-=======
-    repo = HdfsArtifactRepository('hdfs://host/some/path')
-
-    expected = [FileInfo('model/conda.yaml', False, 33),
-                FileInfo('model/model.pkl', False, 33),
-                FileInfo('model/MLmodel', False, 33)]
-
-    hdfs_system_mock.return_value.ls.return_value = [{
-        'kind': 'file',
-        'name': 'hdfs://host/some/path/model/conda.yaml',
-        'size': 33,
-    },
-        {
-        'kind': 'file',
-            'name': 'hdfs://host/some/path/model/model.pkl',
-            'size': 33,
-    },
-        {
-        'kind': 'file',
-            'name': 'hdfs://host/some/path/model/MLmodel',
-            'size': 33,
-    }]
-
-    actual = repo.list_artifacts('model')
->>>>>>> 974b164a
 
     assert actual == expected
 
@@ -228,11 +182,7 @@
 def test_list_artifacts_empty_hdfs_dir(hdfs_system_mock):
     hdfs_system_mock.return_value.exists.return_value = False
 
-<<<<<<< HEAD
     repo = HdfsArtifactRepository("hdfs:/some_path/maybe/path")
-=======
-    repo = HdfsArtifactRepository('hdfs://some_path/maybe/path')
->>>>>>> 974b164a
     actual = repo.list_artifacts()
     assert actual == []
 
@@ -248,16 +198,10 @@
 
 
 def test_parse_extra_conf():
-<<<<<<< HEAD
     assert _parse_extra_conf("fs.permissions.umask-mode=022,some_other.extra.conf=abcd") == {
         "fs.permissions.umask-mode": "022",
         "some_other.extra.conf": "abcd",
     }
-=======
-    assert _parse_extra_conf("fs.permissions.umask-mode=022,some_other.extra.conf=abcd") == \
-        {'fs.permissions.umask-mode': '022',
-            'some_other.extra.conf': 'abcd'}
->>>>>>> 974b164a
     assert _parse_extra_conf(None) is None
 
     with pytest.raises(Exception):
@@ -280,11 +224,6 @@
 @mock.patch("pyarrow.hdfs.HadoopFileSystem")
 def test_delete_artifacts(hdfs_system_mock):
     delete_mock = hdfs_system_mock.return_value.delete
-<<<<<<< HEAD
-    repo = HdfsArtifactRepository("hdfs:/some_path/maybe/path")
-    repo.delete_artifacts("artifacts")
-    delete_mock.assert_called_once_with("/some_path/maybe/path/artifacts", recursive=True)
-=======
     repo = HdfsArtifactRepository('hdfs:/some_path/maybe/path')
     repo.delete_artifacts('artifacts')
     delete_mock.assert_called_once_with('/some_path/maybe/path/artifacts', recursive=True)
@@ -357,5 +296,4 @@
             hdfs_repo._download_file(artifact_path,
                                      tmp_dir.path())
             with open(os.path.join(tmp_dir.path(), 'test.txt'), "rb") as fd:
-                assert expected_data == fd.read()
->>>>>>> 974b164a
+                assert expected_data == fd.read()