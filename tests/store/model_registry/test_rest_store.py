--- conflicted
+++ resolved
@@ -68,7 +68,7 @@
         self._verify_requests(mock_http, "registered-models/create", "POST",
                               CreateRegisteredModel(name="model_1",
                                                     tags=[tag.to_proto() for tag in tags]),
-                              self.generate_creds)
+                                                    self.generate_creds)
 
     @mock.patch('mlflow.utils.rest_utils.http_request')
     def test_update_registered_model_name(self, mock_http):
@@ -172,14 +172,9 @@
                                         run_link=run_link)
         self._verify_requests(mock_http, "model-versions/create", "POST",
                               CreateModelVersion(name="model_1", source="path/to/source",
-<<<<<<< HEAD
-                                                 run_id=run_id, run_link=run_link,
-                                                 tags=[tag.to_proto() for tag in tags]))
-=======
                                                  run_id=run_id,
                                                  tags=[tag.to_proto() for tag in tags]),
-                              self.generate_creds)
->>>>>>> 1a868599
+                                                 self.generate_creds)
 
     @mock.patch('mlflow.utils.rest_utils.http_request')
     def test_transition_model_version_stage(self, mock_http):
@@ -191,7 +186,7 @@
                               TransitionModelVersionStage(name=name, version=version,
                                                           stage="prod",
                                                           archive_existing_versions=True),
-                              self.generate_creds)
+                                                          self.generate_creds)
 
     @mock.patch('mlflow.utils.rest_utils.http_request')
     def test_update_model_version_decription(self, mock_http):
@@ -202,7 +197,7 @@
         self._verify_requests(mock_http, "model-versions/update", "PATCH",
                               UpdateModelVersion(name=name, version=version,
                                                  description="test model version"),
-                              self.generate_creds)
+                                                 self.generate_creds)
 
     @mock.patch('mlflow.utils.rest_utils.http_request')
     def test_delete_model_version(self, mock_http):
@@ -245,7 +240,7 @@
         self._verify_requests(mock_http, "model-versions/set-tag", "POST",
                               SetModelVersionTag(name=name, version="1",
                                                  key=tag.key, value=tag.value),
-                              self.generate_creds)
+                                                 self.generate_creds)
 
     @mock.patch('mlflow.utils.rest_utils.http_request')
     def test_delete_model_version_tag(self, mock_http):
